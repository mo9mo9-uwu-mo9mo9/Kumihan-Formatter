--- conflicted
+++ resolved
@@ -111,11 +111,7 @@
     "class .*\\bProtocol\\):",
     "@(abc\\.)?abstractmethod",
 ]
-<<<<<<< HEAD
-fail_under = 1
-=======
 fail_under = 80
->>>>>>> 53e529f2
 
 [tool.isort]
 profile = "black"
