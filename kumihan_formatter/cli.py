--- conflicted
+++ resolved
@@ -8,18 +8,7 @@
 import sys
 from pathlib import Path
 
-<<<<<<< HEAD
-# Import command factories
-from .commands.convert_original import create_convert_command
-from .commands.zip_dist import create_zip_dist_command
-from .commands.sample import create_sample_command, create_test_command
-from .commands.check_syntax import create_check_syntax_command
-from .ui.console_ui import ui
-from .core.error_handling import ErrorHandler as FriendlyErrorHandler
-from .core.error_reporting import ErrorReport, ErrorReportBuilder
-=======
 import click
->>>>>>> 762ae09e
 
 
 def setup_encoding():
@@ -43,7 +32,7 @@
     """Register all CLI commands with lazy loading"""
     # convert コマンドを最初に登録（最重要）
     try:
-        from .commands.convert import create_convert_command
+        from .commands.convert_original import create_convert_command
         cli.add_command(create_convert_command(), name="convert")
     except ImportError:
         # ファイルから直接インポート  
