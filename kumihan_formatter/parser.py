"""Refactored text parser for Kumihan-Formatter

This is the new, modular parser implementation that replaces the monolithic
parser.py file. Each parsing responsibility is now handled by specialized modules.
"""

from pathlib import Path
<<<<<<< HEAD
from typing import Iterator
=======
from typing import TYPE_CHECKING, Iterator

if TYPE_CHECKING:
    from .core.common.error_base import GracefulSyntaxError
>>>>>>> ea6f937d

from .core.ast_nodes import Node
from .core.block_parser import BlockParser
from .core.keyword_parser import KeywordParser
from .core.list_parser import ListParser
from .core.utilities.logger import get_logger


class Parser:
    """
    Kumihan記法のメインパーサー（各特化パーサーを統括）

    設計ドキュメント:
    - 記法仕様: /SPEC.md
    - アーキテクチャ: /CONTRIBUTING.md#アーキテクチャ概要
    - 依存関係: /docs/CLASS_DEPENDENCY_MAP.md

    関連クラス:
    - KeywordParser: キーワード解析を委譲
    - ListParser: リスト解析を委譲（KeywordParser使用）
    - BlockParser: ブロック解析を委譲（KeywordParser使用）
    - Node: 生成するASTノード

    責務:
    - テキスト全体の解析フロー制御
    - 行タイプ判定と適切なパーサーへの委譲
    - AST構造の構築統括
    """

    def __init__(self, config=None, graceful_errors: bool = False) -> None:  # type: ignore
        """Initialize parser with fixed markers

        Args:
            config: Parser configuration (ignored for simplification)
            graceful_errors: Enable graceful error handling (Issue #700)
        """
        # 簡素化: configは無視して固定マーカーのみ使用
        self.config = None
        self.lines = []  # type: ignore
        self.current = 0
        self.errors = []  # type: ignore
        self.logger = get_logger(__name__)

        # Issue #700: graceful error handling
        self.graceful_errors = graceful_errors
        self.graceful_syntax_errors: list["GracefulSyntaxError"] = []
        
        # Phase2: 修正提案エンジン
        if graceful_errors:
            from .core.error_analysis.correction_engine import CorrectionEngine
            self.correction_engine = CorrectionEngine()
            self.logger.info("Correction engine initialized for graceful error handling")

        # Initialize specialized parsers
        self.keyword_parser = KeywordParser()
        self.list_parser = ListParser(self.keyword_parser)
        self.block_parser = BlockParser(self.keyword_parser)
        
        # Issue #700: graceful error handling対応 - sub-parsersにパーサー参照を設定
        if graceful_errors:
            self.block_parser.set_parser_reference(self)

        self.logger.debug(
            f"Parser initialized with specialized parsers (graceful_errors={graceful_errors})"
        )

    def parse(self, text: str) -> list[Node]:
        """
        Parse text into AST nodes

        Args:
            text: Input text to parse

        Returns:
            list[Node]: Parsed AST nodes
        """
        self.lines = text.split("\n")
        self.current = 0
        self.errors = []
        nodes = []

        self.logger.info(f"Starting parse of {len(self.lines)} lines")
        self.logger.debug(f"Input text length: {len(text)} characters")

        # 無限ループ防止のための安全装置
        max_iterations = len(self.lines) * 2  # 最大反復数
        iteration_count = 0

        while self.current < len(self.lines) and iteration_count < max_iterations:
            previous_current = self.current
            node = self._parse_line()

            if node:
                nodes.append(node)
                self.logger.debug(
                    f"Parsed node type: {node.type} at line {self.current}"
                )

            # 無限ループ防止: currentが進んでいない場合
            if self.current == previous_current:
                self.logger.warning(f"Parser stuck at line {self.current}, forcing advance")
                self.current += 1

            iteration_count += 1

        if iteration_count >= max_iterations:
            self.logger.error(f"Parser hit maximum iteration limit ({max_iterations}), stopping")
            self.add_error(f"Parser exceeded maximum iterations at line {self.current}")

        self.logger.info(
            f"Parse complete: {len(nodes)} nodes created, {len(self.errors)} errors"
        )
        return nodes

    def _parse_line(self) -> Node | None:
        """Parse a single line or block starting from current position"""
        if self.current >= len(self.lines):
            return None

        # Skip empty lines
        self.current = self.block_parser.skip_empty_lines(self.lines, self.current)

        if self.current >= len(self.lines):
            return None

        line = self.lines[self.current].strip()
        self.logger.debug(
            f"Processing line {self.current}: {line[:50]}..."
            if len(line) > 50
            else f"Processing line {self.current}: {line}"
        )

        # Issue #700: graceful error handlingモードでのエラー処理
        if self.graceful_errors:
            return self._parse_line_with_graceful_errors()

        # 従来のエラー処理（エラー時に例外をスロー）
        return self._parse_line_traditional()

    def _parse_line_traditional(self) -> Node | None:
        """従来のパース処理（エラー時に例外をスロー）"""
        line = self.lines[self.current].strip()

        # Parse block markers first (to handle new notation #keyword#)
        if self.block_parser.is_opening_marker(line):
            self.logger.debug(f"Found block marker at line {self.current}")
            node, next_index = self.block_parser.parse_block_marker(
                self.lines, self.current
            )
            self.current = next_index
            return node

        # Skip comment lines (lines starting with # but not new notation)
        # This check is now after block marker check to avoid conflict
        if line.startswith("#") and not self.block_parser.is_opening_marker(line):
            self.current += 1
            return None

        # Parse lists
        list_type = self.list_parser.is_list_line(line)
        if list_type:
            self.logger.debug(f"Found {list_type} list at line {self.current}")
            if list_type == "ul":
                node, next_index = self.list_parser.parse_unordered_list(
                    self.lines, self.current
                )
            else:  # 'ol'
                node, next_index = self.list_parser.parse_ordered_list(
                    self.lines, self.current
                )

            self.current = next_index
            return node

        # Parse paragraph
        node, next_index = self.block_parser.parse_paragraph(self.lines, self.current)
        self.current = next_index
        return node

    def _parse_line_with_graceful_errors(self) -> Node | None:
        """graceful error handling対応のパース処理"""
        # 無限ループ防止のための安全装置
        start_current = self.current
        line = self.lines[self.current].strip()

        try:
            # Parse block markers first (to handle new notation #keyword#)
            if self.block_parser.is_opening_marker(line):
                self.logger.debug(f"Found block marker at line {self.current}")
                node, next_index = self.block_parser.parse_block_marker(
                    self.lines, self.current
                )
                self.current = next_index
                return node

        except Exception as e:
            # ブロックマーカーエラーを記録して継続
            self._record_graceful_error(
                self.current + 1,  # 1-based line number
                1,  # column
                "block_marker_error",
                "error",
                f"ブロックマーカー解析エラー: {str(e)}",
                line,
                "マーカーの記法を確認してください",
            )
            self.current += 1
            return self._create_error_node(line, str(e))

        try:
            # Skip comment lines (lines starting with # but not new notation)
            if line.startswith("#") and not self.block_parser.is_opening_marker(line):
                self.current += 1
                return None

            # Parse lists
            list_type = self.list_parser.is_list_line(line)
            if list_type:
                self.logger.debug(f"Found {list_type} list at line {self.current}")
                if list_type == "ul":
                    node, next_index = self.list_parser.parse_unordered_list(
                        self.lines, self.current
                    )
                else:  # 'ol'
                    node, next_index = self.list_parser.parse_ordered_list(
                        self.lines, self.current
                    )

                self.current = next_index
                return node

        except Exception as e:
            # リスト解析エラーを記録して継続
            self._record_graceful_error(
                self.current + 1,
                1,
                "list_parse_error",
                "error",
                f"リスト解析エラー: {str(e)}",
                line,
                "リスト記法を確認してください",
            )
            self.current += 1
            return self._create_error_node(line, str(e))

        try:
            # Parse paragraph
            node, next_index = self.block_parser.parse_paragraph(
                self.lines, self.current
            )
            self.current = next_index
            return node

        except Exception as e:
            # パラグラフ解析エラーを記録して継続
            self._record_graceful_error(
                self.current + 1,
                1,
                "paragraph_parse_error",
                "warning",  # パラグラフエラーは警告レベル
                f"パラグラフ解析エラー: {str(e)}",
                line,
                "テキスト内容を確認してください",
            )
            # 安全装置: currentが進んでいない場合は強制的に進める
            if self.current == start_current:
                self.current += 1
                self.logger.warning(f"Force advancing line due to parsing error at line {self.current}")
            return self._create_error_node(line, str(e))

    def get_errors(self) -> list[str]:
        """Get parsing errors"""
        return self.errors

    def add_error(self, error: str) -> None:
        """Add a parsing error"""
        self.errors.append(error)
        self.logger.warning(f"Parse error: {error}")

    def _record_graceful_error(
        self,
        line_number: int,
        column: int,
        error_type: str,
        severity: str,
        message: str,
        context: str,
        suggestion: str = "",
    ) -> None:
        """Issue #700: graceful error handlingでエラーを記録"""
        from .core.common.error_base import GracefulSyntaxError

        graceful_error = GracefulSyntaxError(
            line_number=line_number,
            column=column,
            error_type=error_type,
            severity=severity,
            message=message,
            context=context,
            suggestion=suggestion,
            file_path="",  # ファイルパスは後で設定
        )

        # Phase2: 修正提案エンジンで拡張
        if hasattr(self, 'correction_engine'):
            graceful_error = self.correction_engine.enhance_error_with_suggestions(graceful_error)
            self.logger.info(f"Enhanced error with {len(graceful_error.correction_suggestions)} suggestions")

        self.graceful_syntax_errors.append(graceful_error)
        self.logger.info(f"Graceful error recorded: {message} at line {line_number}")

    def _create_error_node(self, line: str, error_message: str) -> Node:
        """エラー発生箇所にエラー情報を含むノードを作成"""
        from .core.ast_nodes.factories import error_node

        error_content = f"❌ 解析エラー: {error_message}"
        return error_node(
            error_content, {"original_line": line, "error_type": "parse_error"}
        )

    def get_graceful_errors(self) -> list["GracefulSyntaxError"]:
        """Issue #700: graceful error handlingで収集したエラーを取得"""
        return self.graceful_syntax_errors

    def has_graceful_errors(self) -> bool:
        """graceful error handlingでエラーが記録されているかチェック"""
        return len(self.graceful_syntax_errors) > 0

    def get_graceful_error_summary(self) -> dict:
        """graceful error handlingのエラーサマリーを取得"""
        errors_by_severity = {"error": 0, "warning": 0, "info": 0}

        for error in self.graceful_syntax_errors:
            if error.severity in errors_by_severity:
                errors_by_severity[error.severity] += 1

        return {
            "total_errors": len(self.graceful_syntax_errors),
            "by_severity": errors_by_severity,
            "has_critical_errors": errors_by_severity["error"] > 0,
        }

    def get_statistics(self) -> dict:  # type: ignore
        """Get parsing statistics"""
        return {
            "total_lines": len(self.lines),
            "errors_count": len(self.errors),
            "heading_count": self.block_parser.heading_counter,
        }


def parse(text: str, config=None) -> list[Node]:  # type: ignore
    """
    Main parsing function (compatibility with existing API)

    Args:
        text: Input text to parse
        config: Optional configuration

    Returns:
        list[Node]: Parsed AST nodes
    """
    parser = Parser(config)
    return parser.parse(text)


<<<<<<< HEAD
class StreamingParser:
    """
    大容量ファイル対応のストリーミングパーサー
    
=======
def parse_with_error_config(text: str, config=None, error_config_manager=None) -> tuple[list[Node], list]:
    """
    Phase3: エラー設定管理対応のパース関数
    
    Args:
        text: Input text to parse
        config: Optional configuration
        error_config_manager: Error configuration manager for Phase3
        
    Returns:
        tuple[list[Node], list]: Parsed AST nodes and graceful errors
    """
    # エラー設定に基づいてパーサーを初期化
    graceful_errors = False
    if error_config_manager:
        graceful_errors = error_config_manager.config.graceful_errors or error_config_manager.config.continue_on_error
    
    parser = Parser(config, graceful_errors=graceful_errors)
    nodes = parser.parse(text)
    
    # エラー情報を収集
    errors = parser.get_graceful_errors() if hasattr(parser, 'get_graceful_errors') else []
    
    return nodes, errors


class StreamingParser:
    """
    大容量ファイル対応のストリーミングパーサー

>>>>>>> ea6f937d
    特徴:
    - ジェネレーターベース：メモリ使用量を最小化
    - チャンク処理：ファイルを分割して段階的処理
    - プログレス追跡：リアルタイムの進捗表示とETA算出
    - キャンセル対応：処理中断機能
<<<<<<< HEAD
    
=======

>>>>>>> ea6f937d
    パフォーマンス目標:
    - 1000行ファイル: 10秒以内
    - メモリ使用量: 一定（ファイルサイズに依存しない）
    - 10MBファイル対応
    """
<<<<<<< HEAD
    
    CHUNK_SIZE = 50  # 一度に処理する行数
    PROGRESS_UPDATE_INTERVAL = 50  # プログレス更新間隔
    
=======

    CHUNK_SIZE = 50  # 一度に処理する行数
    PROGRESS_UPDATE_INTERVAL = 50  # プログレス更新間隔

>>>>>>> ea6f937d
    def __init__(self, config=None) -> None:
        self.config = config
        self.logger = get_logger(__name__)
        self.errors = []  # type: ignore
        self.current_line = 0
        self.total_lines = 0
        self._cancelled = False
<<<<<<< HEAD
        
=======

>>>>>>> ea6f937d
        # Initialize specialized parsers
        self.keyword_parser = KeywordParser()
        self.list_parser = ListParser(self.keyword_parser)
        self.block_parser = BlockParser(self.keyword_parser)
<<<<<<< HEAD
        
        # Initialize advanced error recovery system
        from .core.utilities.error_recovery import AdvancedErrorRecoverySystem
        self.error_recovery = AdvancedErrorRecoverySystem()
        
        # Initialize performance monitoring system
        from .core.utilities.performance_metrics import PerformanceMonitor
        self.performance_monitor = PerformanceMonitor(
            monitoring_interval=0.5,  # 0.5秒間隔で監視
            history_size=500  # 500サンプルまで保持
        )
        
        self.logger.debug("StreamingParser initialized for large file processing with error recovery and performance monitoring")
    
    def parse_streaming(self, file_path: Path, progress_callback=None) -> Iterator[Node]:
        """
        ファイルをストリーミング形式で解析
        
        Args:
            file_path: 解析対象ファイルパス
            progress_callback: プログレス通知用コールバック関数
            
        Yields:
            Node: 解析済みAST nodes（リアルタイム生成）
            
=======

        # Initialize advanced error recovery system
        from .core.utilities.error_recovery import AdvancedErrorRecoverySystem

        self.error_recovery = AdvancedErrorRecoverySystem()

        # Initialize performance monitoring system
        from .core.utilities.performance_metrics import PerformanceMonitor

        self.performance_monitor = PerformanceMonitor(
            monitoring_interval=0.5,  # 0.5秒間隔で監視
            history_size=500,  # 500サンプルまで保持
        )

        self.logger.debug(
            "StreamingParser initialized for large file processing with error recovery and performance monitoring"
        )

    def parse_streaming(
        self, file_path: Path, progress_callback=None
    ) -> Iterator[Node]:
        """
        ファイルをストリーミング形式で解析

        Args:
            file_path: 解析対象ファイルパス
            progress_callback: プログレス通知用コールバック関数

        Yields:
            Node: 解析済みAST nodes（リアルタイム生成）

>>>>>>> ea6f937d
        Raises:
            FileNotFoundError: ファイルが存在しない場合
            MemoryError: メモリ不足の場合
        """
        self.logger.info(f"Starting streaming parse of: {file_path}")
        self._cancelled = False
        self.errors = []
<<<<<<< HEAD
        
=======

>>>>>>> ea6f937d
        try:
            # ファイルサイズと行数の事前取得
            file_size = file_path.stat().st_size
            self.total_lines = self._count_lines_efficiently(file_path)
            self.current_line = 0
<<<<<<< HEAD
            
            self.logger.info(f"File analysis: {file_size} bytes, {self.total_lines} lines")
            
            # パフォーマンス監視開始
            self.performance_monitor.start_monitoring(self.total_lines, f"ファイル解析: {file_path.name}")
            
            # パフォーマンスアラートコールバック設定
            def performance_alert_callback(alert_type: str, alert_data: dict):
                self.logger.warning(f"Performance alert [{alert_type}]: {alert_data['message']}")
                
            self.performance_monitor.add_alert_callback(performance_alert_callback)
            
            # チャンク単位でファイルを処理
            with open(file_path, 'r', encoding='utf-8', buffering=8192) as file:
                chunk_buffer = []
                
=======

            self.logger.info(
                f"File analysis: {file_size} bytes, {self.total_lines} lines"
            )

            # パフォーマンス監視開始
            self.performance_monitor.start_monitoring(
                self.total_lines, f"ファイル解析: {file_path.name}"
            )

            # パフォーマンスアラートコールバック設定
            def performance_alert_callback(alert_type: str, alert_data: dict):
                self.logger.warning(
                    f"Performance alert [{alert_type}]: {alert_data['message']}"
                )

            self.performance_monitor.add_alert_callback(performance_alert_callback)

            # チャンク単位でファイルを処理
            with open(file_path, "r", encoding="utf-8", buffering=8192) as file:
                chunk_buffer = []

>>>>>>> ea6f937d
                for line_num, line in enumerate(file, 1):
                    if self._cancelled:
                        self.logger.info("Parse cancelled by user")
                        break
<<<<<<< HEAD
                        
                    chunk_buffer.append(line.rstrip('\n'))
                    self.current_line = line_num
                    
                    # チャンクサイズに達したら処理実行
                    if len(chunk_buffer) >= self.CHUNK_SIZE:
                        yield from self._process_chunk(chunk_buffer, line_num - len(chunk_buffer) + 1)
                        chunk_buffer.clear()
                        
                        # プログレス更新
                        if line_num % self.PROGRESS_UPDATE_INTERVAL == 0:
                            # パフォーマンス統計更新
                            self.performance_monitor.update_progress(line_num, f"チャンク処理中 ({line_num}/{self.total_lines}行)")
                            
                            if progress_callback:
                                progress_info = self._calculate_progress(line_num)
                                progress_callback(progress_info)
                
                # 残りのチャンクを処理
                if chunk_buffer and not self._cancelled:
                    yield from self._process_chunk(chunk_buffer, self.current_line - len(chunk_buffer) + 1)
                    
=======

                    chunk_buffer.append(line.rstrip("\n"))
                    self.current_line = line_num

                    # チャンクサイズに達したら処理実行
                    if len(chunk_buffer) >= self.CHUNK_SIZE:
                        yield from self._process_chunk(
                            chunk_buffer, line_num - len(chunk_buffer) + 1
                        )
                        chunk_buffer.clear()

                        # プログレス更新
                        if line_num % self.PROGRESS_UPDATE_INTERVAL == 0:
                            # パフォーマンス統計更新
                            self.performance_monitor.update_progress(
                                line_num,
                                f"チャンク処理中 ({line_num}/{self.total_lines}行)",
                            )

                            if progress_callback:
                                progress_info = self._calculate_progress(line_num)
                                progress_callback(progress_info)

                # 残りのチャンクを処理
                if chunk_buffer and not self._cancelled:
                    yield from self._process_chunk(
                        chunk_buffer, self.current_line - len(chunk_buffer) + 1
                    )

>>>>>>> ea6f937d
                    # 最終プログレス更新
                    if progress_callback:
                        final_progress = self._calculate_progress(self.total_lines)
                        progress_callback(final_progress)
<<<<<<< HEAD
                        
=======

>>>>>>> ea6f937d
        except Exception as e:
            self.logger.error(f"Streaming parse error: {e}", exc_info=True)
            self.add_error(f"Streaming parse failed: {str(e)}")
            # パフォーマンス監視にエラーを記録
            self.performance_monitor.add_error()
            raise
        finally:
            # パフォーマンス監視停止
            self.performance_monitor.stop_monitoring()
<<<<<<< HEAD
            
            # パフォーマンスレポート生成
            performance_report = self.performance_monitor.generate_performance_report()
            self.logger.info(f"Performance Report:\n{performance_report}")
            
        self.logger.info(f"Streaming parse complete: {self.current_line} lines processed, {len(self.errors)} errors")
    
    def parse_streaming_from_text(self, text: str, progress_callback=None) -> Iterator[Node]:
        """
        テキストをストリーミング形式で解析（真のメモリ効率版）
        
        Args:
            text: 解析対象テキスト
            progress_callback: プログレス通知用コールバック関数
            
        Yields:
            Node: 解析済みAST nodes
        """
        from .core.utilities.progress_manager import ProgressManager
        from io import StringIO
        
        self.logger.info(f"Starting optimized streaming parse of text: {len(text)} characters")
        self._cancelled = False
        self.errors = []
        
        # プログレス管理システム初期化
        progress_manager = ProgressManager("最適化テキスト解析")
        
        # テキストサイズから行数を推定（メモリ効率のため）
        estimated_lines = text.count('\n') + 1
        self.total_lines = estimated_lines
        self.current_line = 0
        
        # パフォーマンス監視開始
        self.performance_monitor.start_monitoring(estimated_lines, "テキスト解析（ストリーミング）")
        
        # パフォーマンスアラートコールバック設定
        def performance_alert_callback(alert_type: str, alert_data: dict):
            self.logger.warning(f"Performance alert [{alert_type}]: {alert_data['message']}")
        self.performance_monitor.add_alert_callback(performance_alert_callback)
        
        # プログレス追跡開始
        progress_manager.start(estimated_lines, "最適化ストリーミング解析")
        
        # プログレス更新コールバック設定
        if progress_callback:
            def enhanced_progress_callback(state):
                progress_info = {
                    'current_line': state.current,
                    'total_lines': state.total,
                    'progress_percent': state.progress_percent,
                    'eta_seconds': state.eta_seconds,
                    'errors_count': len(self.errors),
                    'processing_rate': state.processing_rate,
                    'stage': state.stage,
                    'substage': state.substage
                }
                progress_callback(progress_info)
            
            progress_manager.set_progress_callback(enhanced_progress_callback)
        
        # キャンセル機能設定
        progress_manager.set_cancellation_callback(self.cancel_parsing)
        
        chunk_buffer = []
        
        try:
            # StringIOを使用してメモリ効率的な行単位読み込み
            text_stream = StringIO(text)
            
=======

            # パフォーマンスレポート生成
            performance_report = self.performance_monitor.generate_performance_report()
            self.logger.info(f"Performance Report:\n{performance_report}")

        self.logger.info(
            f"Streaming parse complete: {self.current_line} lines processed, {len(self.errors)} errors"
        )

    def parse_streaming_from_text(
        self, text: str, progress_callback=None
    ) -> Iterator[Node]:
        """
        テキストをストリーミング形式で解析（真のメモリ効率版）

        Args:
            text: 解析対象テキスト
            progress_callback: プログレス通知用コールバック関数

        Yields:
            Node: 解析済みAST nodes
        """
        from io import StringIO

        from .core.utilities.progress_manager import ProgressManager

        self.logger.info(
            f"Starting optimized streaming parse of text: {len(text)} characters"
        )
        self._cancelled = False
        self.errors = []

        # プログレス管理システム初期化
        progress_manager = ProgressManager("最適化テキスト解析")

        # テキストサイズから行数を推定（メモリ効率のため）
        estimated_lines = text.count("\n") + 1
        self.total_lines = estimated_lines
        self.current_line = 0

        # パフォーマンス監視開始
        self.performance_monitor.start_monitoring(
            estimated_lines, "テキスト解析（ストリーミング）"
        )

        # パフォーマンスアラートコールバック設定
        def performance_alert_callback(alert_type: str, alert_data: dict):
            self.logger.warning(
                f"Performance alert [{alert_type}]: {alert_data['message']}"
            )

        self.performance_monitor.add_alert_callback(performance_alert_callback)

        # プログレス追跡開始
        progress_manager.start(estimated_lines, "最適化ストリーミング解析")

        # プログレス更新コールバック設定
        if progress_callback:

            def enhanced_progress_callback(state):
                progress_info = {
                    "current_line": state.current,
                    "total_lines": state.total,
                    "progress_percent": state.progress_percent,
                    "eta_seconds": state.eta_seconds,
                    "errors_count": len(self.errors),
                    "processing_rate": state.processing_rate,
                    "stage": state.stage,
                    "substage": state.substage,
                }
                progress_callback(progress_info)

            progress_manager.set_progress_callback(enhanced_progress_callback)

        # キャンセル機能設定
        progress_manager.set_cancellation_callback(self.cancel_parsing)

        chunk_buffer = []

        try:
            # StringIOを使用してメモリ効率的な行単位読み込み
            text_stream = StringIO(text)

>>>>>>> ea6f937d
            for line_num, line in enumerate(text_stream, 1):
                # キャンセルチェック
                if self._cancelled or progress_manager.is_cancelled():
                    self.logger.info("Parse cancelled by user")
                    break
<<<<<<< HEAD
                    
                # 行末の改行文字を除去
                line = line.rstrip('\n\r')
                chunk_buffer.append(line)
                self.current_line = line_num
                
=======

                # 行末の改行文字を除去
                line = line.rstrip("\n\r")
                chunk_buffer.append(line)
                self.current_line = line_num

>>>>>>> ea6f937d
                # チャンクサイズに達したら処理実行
                if len(chunk_buffer) >= self.CHUNK_SIZE:
                    # チャンク処理
                    chunk_start_line = line_num - len(chunk_buffer) + 1
<<<<<<< HEAD
                    progress_manager.update(line_num, f"チャンク{chunk_start_line}-{line_num}行処理中")
                    
                    # メモリ効率的なチャンク処理
                    for node in self._process_chunk_optimized(chunk_buffer, chunk_start_line):
                        yield node
                    
                    # チャンクバッファを即座にクリア（メモリ解放）
                    chunk_buffer.clear()
                
                # プログレス更新（定期的）
                if line_num % self.PROGRESS_UPDATE_INTERVAL == 0:
                    # パフォーマンス統計更新
                    self.performance_monitor.update_progress(line_num, f"テキスト解析中 ({line_num}/{estimated_lines}行)")
                    
                    if not progress_manager.update(line_num, f"{line_num}/{estimated_lines}行解析完了"):
                        break  # キャンセルされた場合
            
            # 残りのチャンクを処理
            if chunk_buffer and not (self._cancelled or progress_manager.is_cancelled()):
                progress_manager.set_stage("最終処理", "残りチャンクを処理中")
                chunk_start_line = self.current_line - len(chunk_buffer) + 1
                
                for node in self._process_chunk_optimized(chunk_buffer, chunk_start_line):
                    yield node
                
                # 最終クリーンアップ
                chunk_buffer.clear()
            
            # 完了処理
            if not (self._cancelled or progress_manager.is_cancelled()):
                progress_manager.finish("解析完了")
            
=======
                    progress_manager.update(
                        line_num, f"チャンク{chunk_start_line}-{line_num}行処理中"
                    )

                    # メモリ効率的なチャンク処理
                    for node in self._process_chunk_optimized(
                        chunk_buffer, chunk_start_line
                    ):
                        yield node

                    # チャンクバッファを即座にクリア（メモリ解放）
                    chunk_buffer.clear()

                # プログレス更新（定期的）
                if line_num % self.PROGRESS_UPDATE_INTERVAL == 0:
                    # パフォーマンス統計更新
                    self.performance_monitor.update_progress(
                        line_num, f"テキスト解析中 ({line_num}/{estimated_lines}行)"
                    )

                    if not progress_manager.update(
                        line_num, f"{line_num}/{estimated_lines}行解析完了"
                    ):
                        break  # キャンセルされた場合

            # 残りのチャンクを処理
            if chunk_buffer and not (
                self._cancelled or progress_manager.is_cancelled()
            ):
                progress_manager.set_stage("最終処理", "残りチャンクを処理中")
                chunk_start_line = self.current_line - len(chunk_buffer) + 1

                for node in self._process_chunk_optimized(
                    chunk_buffer, chunk_start_line
                ):
                    yield node

                # 最終クリーンアップ
                chunk_buffer.clear()

            # 完了処理
            if not (self._cancelled or progress_manager.is_cancelled()):
                progress_manager.finish("解析完了")

>>>>>>> ea6f937d
        except Exception as e:
            progress_manager.add_error(f"解析エラー: {str(e)}")
            self.logger.error(f"Optimized streaming parse error: {e}", exc_info=True)
            # パフォーマンス監視にエラーを記録
            self.performance_monitor.add_error()
            raise
        finally:
            # パフォーマンス監視停止
            self.performance_monitor.stop_monitoring()
<<<<<<< HEAD
            
            # パフォーマンスレポート生成
            performance_report = self.performance_monitor.generate_performance_report()
            self.logger.info(f"Performance Report:\n{performance_report}")
            
            # メモリ解放の確実な実行
            chunk_buffer.clear()
            text_stream.close()
            
=======

            # パフォーマンスレポート生成
            performance_report = self.performance_monitor.generate_performance_report()
            self.logger.info(f"Performance Report:\n{performance_report}")

            # メモリ解放の確実な実行
            chunk_buffer.clear()
            text_stream.close()

>>>>>>> ea6f937d
            # 最終サマリー
            summary = progress_manager.get_summary()
            self.logger.info(
                f"Optimized parse summary: {summary['current']}/{summary['total']} lines, "
                f"{summary['elapsed_time']:.2f}s, {summary['errors_count']} errors"
            )
<<<<<<< HEAD
    
    def _process_chunk(self, lines: list[str], start_line_num: int) -> Iterator[Node]:
        """
        チャンク（行のまとまり）を処理してノードを生成
        
        Args:
            lines: 処理対象の行リスト
            start_line_num: チャンク開始行番号
            
        Yields:
            Node: 解析済みノード
        """
        self.logger.debug(f"Processing chunk: lines {start_line_num}-{start_line_num + len(lines) - 1}")
        
=======

    def _process_chunk(self, lines: list[str], start_line_num: int) -> Iterator[Node]:
        """
        チャンク（行のまとまり）を処理してノードを生成

        Args:
            lines: 処理対象の行リスト
            start_line_num: チャンク開始行番号

        Yields:
            Node: 解析済みノード
        """
        self.logger.debug(
            f"Processing chunk: lines {start_line_num}-{start_line_num + len(lines) - 1}"
        )

>>>>>>> ea6f937d
        current = 0
        while current < len(lines):
            # 空行をスキップ
            current = self.block_parser.skip_empty_lines(lines, current)
            if current >= len(lines):
                break
<<<<<<< HEAD
                
            line = lines[current].strip()
            
            try:
                # ブロックマーカーの解析
                if self.block_parser.is_opening_marker(line):
                    node, next_index = self._parse_block_in_chunk(lines, current, start_line_num)
=======

            line = lines[current].strip()

            try:
                # ブロックマーカーの解析
                if self.block_parser.is_opening_marker(line):
                    node, next_index = self._parse_block_in_chunk(
                        lines, current, start_line_num
                    )
>>>>>>> ea6f937d
                    if node:
                        yield node
                    current = next_index
                    continue
<<<<<<< HEAD
                
                # コメント行をスキップ
                if line.startswith('#') and not self.block_parser.is_opening_marker(line):
                    current += 1
                    continue
                
                # リスト解析
                list_type = self.list_parser.is_list_line(line)
                if list_type:
                    node, next_index = self._parse_list_in_chunk(lines, current, list_type)
=======

                # コメント行をスキップ
                if line.startswith("#") and not self.block_parser.is_opening_marker(
                    line
                ):
                    current += 1
                    continue

                # リスト解析
                list_type = self.list_parser.is_list_line(line)
                if list_type:
                    node, next_index = self._parse_list_in_chunk(
                        lines, current, list_type
                    )
>>>>>>> ea6f937d
                    if node:
                        yield node
                    current = next_index
                    continue
<<<<<<< HEAD
                
=======

>>>>>>> ea6f937d
                # パラグラフ解析
                node, next_index = self._parse_paragraph_in_chunk(lines, current)
                if node:
                    yield node
                current = next_index
<<<<<<< HEAD
                
            except Exception as e:
                self.logger.warning(f"Error processing line {start_line_num + current}: {e}")
                self.add_error(f"Line {start_line_num + current}: {str(e)}")
                # パフォーマンス監視に警告記録
                if hasattr(self, 'performance_monitor'):
                    self.performance_monitor.add_warning()
                current += 1  # エラー時は次の行へ
    
    def _parse_block_in_chunk(self, lines: list[str], current: int, start_line_num: int) -> tuple[Node | None, int]:
=======

            except Exception as e:
                self.logger.warning(
                    f"Error processing line {start_line_num + current}: {e}"
                )
                self.add_error(f"Line {start_line_num + current}: {str(e)}")
                # パフォーマンス監視に警告記録
                if hasattr(self, "performance_monitor"):
                    self.performance_monitor.add_warning()
                current += 1  # エラー時は次の行へ

    def _parse_block_in_chunk(
        self, lines: list[str], current: int, start_line_num: int
    ) -> tuple[Node | None, int]:
>>>>>>> ea6f937d
        """チャンク内でブロックマーカーを解析"""
        try:
            node, next_index = self.block_parser.parse_block_marker(lines, current)
            return node, next_index
        except Exception as e:
<<<<<<< HEAD
            self.logger.warning(f"Block parse error at line {start_line_num + current}: {e}")
            self.add_error(f"Block parse error: {str(e)}")
            return None, current + 1
    
    def _parse_list_in_chunk(self, lines: list[str], current: int, list_type: str) -> tuple[Node | None, int]:
        """チャンク内でリストを解析"""
        try:
            if list_type == 'ul':
=======
            self.logger.warning(
                f"Block parse error at line {start_line_num + current}: {e}"
            )
            self.add_error(f"Block parse error: {str(e)}")
            return None, current + 1

    def _parse_list_in_chunk(
        self, lines: list[str], current: int, list_type: str
    ) -> tuple[Node | None, int]:
        """チャンク内でリストを解析"""
        try:
            if list_type == "ul":
>>>>>>> ea6f937d
                node, next_index = self.list_parser.parse_unordered_list(lines, current)
            else:  # 'ol'
                node, next_index = self.list_parser.parse_ordered_list(lines, current)
            return node, next_index
        except Exception as e:
            self.logger.warning(f"List parse error: {e}")
            self.add_error(f"List parse error: {str(e)}")
            return None, current + 1
<<<<<<< HEAD
    
    def _parse_paragraph_in_chunk(self, lines: list[str], current: int) -> tuple[Node | None, int]:
=======

    def _parse_paragraph_in_chunk(
        self, lines: list[str], current: int
    ) -> tuple[Node | None, int]:
>>>>>>> ea6f937d
        """チャンク内でパラグラフを解析"""
        try:
            node, next_index = self.block_parser.parse_paragraph(lines, current)
            return node, next_index
        except Exception as e:
            self.logger.warning(f"Paragraph parse error: {e}")
            self.add_error(f"Paragraph parse error: {str(e)}")
            return None, current + 1

<<<<<<< HEAD
    def _process_chunk_optimized(self, lines: list[str], start_line_num: int) -> Iterator[Node]:
        """
        メモリ効率最適化されたチャンク処理
        
        Args:
            lines: 処理対象の行リスト
            start_line_num: チャンク開始行番号
            
        Yields:
            Node: 解析済みノード
        """
        self.logger.debug(f"Processing optimized chunk: lines {start_line_num}-{start_line_num + len(lines) - 1}")
        
        current = 0
        processed_nodes = 0
        
=======
    def _process_chunk_optimized(
        self, lines: list[str], start_line_num: int
    ) -> Iterator[Node]:
        """
        メモリ効率最適化されたチャンク処理

        Args:
            lines: 処理対象の行リスト
            start_line_num: チャンク開始行番号

        Yields:
            Node: 解析済みノード
        """
        self.logger.debug(
            f"Processing optimized chunk: lines {start_line_num}-{start_line_num + len(lines) - 1}"
        )

        current = 0
        processed_nodes = 0

>>>>>>> ea6f937d
        while current < len(lines):
            # 空行をスキップ
            current = self.block_parser.skip_empty_lines(lines, current)
            if current >= len(lines):
                break
<<<<<<< HEAD
                
            line = lines[current].strip()
            
            try:
                # ブロックマーカーの解析
                if self.block_parser.is_opening_marker(line):
                    node, next_index = self._parse_block_in_chunk_safe(lines, current, start_line_num)
=======

            line = lines[current].strip()

            try:
                # ブロックマーカーの解析
                if self.block_parser.is_opening_marker(line):
                    node, next_index = self._parse_block_in_chunk_safe(
                        lines, current, start_line_num
                    )
>>>>>>> ea6f937d
                    if node:
                        yield node
                        processed_nodes += 1
                    current = next_index
                    continue
<<<<<<< HEAD
                
                # コメント行をスキップ
                if line.startswith('#') and not self.block_parser.is_opening_marker(line):
                    current += 1
                    continue
                
                # リスト解析
                list_type = self.list_parser.is_list_line(line)
                if list_type:
                    node, next_index = self._parse_list_in_chunk_safe(lines, current, list_type)
=======

                # コメント行をスキップ
                if line.startswith("#") and not self.block_parser.is_opening_marker(
                    line
                ):
                    current += 1
                    continue

                # リスト解析
                list_type = self.list_parser.is_list_line(line)
                if list_type:
                    node, next_index = self._parse_list_in_chunk_safe(
                        lines, current, list_type
                    )
>>>>>>> ea6f937d
                    if node:
                        yield node
                        processed_nodes += 1
                    current = next_index
                    continue
<<<<<<< HEAD
                
=======

>>>>>>> ea6f937d
                # パラグラフ解析
                node, next_index = self._parse_paragraph_in_chunk_safe(lines, current)
                if node:
                    yield node
                    processed_nodes += 1
                current = next_index
<<<<<<< HEAD
                
            except Exception as e:
                self.logger.warning(f"Error processing line {start_line_num + current}: {e}")
                self.add_error(f"Line {start_line_num + current}: {str(e)}")
                # パフォーマンス監視に警告記録
                if hasattr(self, 'performance_monitor'):
                    self.performance_monitor.add_warning()
                current += 1  # エラー時は次の行へ
        
        self.logger.debug(f"Optimized chunk completed: {processed_nodes} nodes processed")
    
    def _parse_block_in_chunk_safe(self, lines: list[str], current: int, start_line_num: int) -> tuple[Node | None, int]:
=======

            except Exception as e:
                self.logger.warning(
                    f"Error processing line {start_line_num + current}: {e}"
                )
                self.add_error(f"Line {start_line_num + current}: {str(e)}")
                # パフォーマンス監視に警告記録
                if hasattr(self, "performance_monitor"):
                    self.performance_monitor.add_warning()
                current += 1  # エラー時は次の行へ

        self.logger.debug(
            f"Optimized chunk completed: {processed_nodes} nodes processed"
        )

    def _parse_block_in_chunk_safe(
        self, lines: list[str], current: int, start_line_num: int
    ) -> tuple[Node | None, int]:
>>>>>>> ea6f937d
        """高度なエラー回復機能付きブロック解析"""
        try:
            node, next_index = self.block_parser.parse_block_marker(lines, current)
            return node, next_index
        except Exception as e:
            # エラーコンテキストを作成
            from .core.utilities.error_recovery import ErrorType
<<<<<<< HEAD
            
            context_info = {
                'line_number': start_line_num + current,
                'content_snippet': lines[current] if current < len(lines) else '',
                'parsing_context': 'block_marker'
            }
            
            error_context = self.error_recovery.classify_error(e, context_info)
            
            # エラー種別に応じた処理
            if error_context.error_type == ErrorType.BLOCK_STRUCTURE_ERROR:
                # 高度な回復を試行
                recovery_result = self.error_recovery.recover_from_error(error_context, lines)
                
                if recovery_result.success:
                    self.logger.info(f"Block error recovery: {recovery_result.recovery_message}")
                    
                    # 警告をエラーリストに追加
                    for warning in recovery_result.warnings:
                        self.add_error(f"Warning: {warning}")
                    
                    return None, recovery_result.skip_to_line
            
            # フォールバック: 従来の回復処理
            recovery_index = self._find_block_end_marker(lines, current)
            if recovery_index > current:
                self.logger.info(f"Block error recovered at line {start_line_num + recovery_index}")
                return None, recovery_index
            
            self.logger.warning(f"Block parse error at line {start_line_num + current}: {e}")
            self.add_error(f"Block parse error: {str(e)}")
            return None, current + 1
    
    def _parse_list_in_chunk_safe(self, lines: list[str], current: int, list_type: str) -> tuple[Node | None, int]:
        """安全なリスト解析（エラー回復機能付き）"""
        try:
            if list_type == 'ul':
=======

            context_info = {
                "line_number": start_line_num + current,
                "content_snippet": lines[current] if current < len(lines) else "",
                "parsing_context": "block_marker",
            }

            error_context = self.error_recovery.classify_error(e, context_info)

            # エラー種別に応じた処理
            if error_context.error_type == ErrorType.BLOCK_STRUCTURE_ERROR:
                # 高度な回復を試行
                recovery_result = self.error_recovery.recover_from_error(
                    error_context, lines
                )

                if recovery_result.success:
                    self.logger.info(
                        f"Block error recovery: {recovery_result.recovery_message}"
                    )

                    # 警告をエラーリストに追加
                    for warning in recovery_result.warnings:
                        self.add_error(f"Warning: {warning}")

                    return None, recovery_result.skip_to_line

            # フォールバック: 従来の回復処理
            recovery_index = self._find_block_end_marker(lines, current)
            if recovery_index > current:
                self.logger.info(
                    f"Block error recovered at line {start_line_num + recovery_index}"
                )
                return None, recovery_index

            self.logger.warning(
                f"Block parse error at line {start_line_num + current}: {e}"
            )
            self.add_error(f"Block parse error: {str(e)}")
            return None, current + 1

    def _parse_list_in_chunk_safe(
        self, lines: list[str], current: int, list_type: str
    ) -> tuple[Node | None, int]:
        """安全なリスト解析（エラー回復機能付き）"""
        try:
            if list_type == "ul":
>>>>>>> ea6f937d
                node, next_index = self.list_parser.parse_unordered_list(lines, current)
            else:  # 'ol'
                node, next_index = self.list_parser.parse_ordered_list(lines, current)
            return node, next_index
        except Exception as e:
            # エラー回復: リスト終了を検出
            recovery_index = self._find_list_end(lines, current, list_type)
            if recovery_index > current:
                self.logger.info(f"List error recovered at line {recovery_index}")
                return None, recovery_index
<<<<<<< HEAD
            
            self.logger.warning(f"List parse error: {e}")
            self.add_error(f"List parse error: {str(e)}")
            return None, current + 1
    
    def _parse_paragraph_in_chunk_safe(self, lines: list[str], current: int) -> tuple[Node | None, int]:
=======

            self.logger.warning(f"List parse error: {e}")
            self.add_error(f"List parse error: {str(e)}")
            return None, current + 1

    def _parse_paragraph_in_chunk_safe(
        self, lines: list[str], current: int
    ) -> tuple[Node | None, int]:
>>>>>>> ea6f937d
        """安全なパラグラフ解析（エラー回復機能付き）"""
        try:
            node, next_index = self.block_parser.parse_paragraph(lines, current)
            return node, next_index
        except Exception as e:
            # エラー回復: 次の空行まで進む
            recovery_index = self._find_next_empty_line(lines, current)
            if recovery_index > current:
                self.logger.info(f"Paragraph error recovered at line {recovery_index}")
                return None, recovery_index
<<<<<<< HEAD
            
            self.logger.warning(f"Paragraph parse error: {e}")
            self.add_error(f"Paragraph parse error: {str(e)}")
            return None, current + 1
    
=======

            self.logger.warning(f"Paragraph parse error: {e}")
            self.add_error(f"Paragraph parse error: {str(e)}")
            return None, current + 1

>>>>>>> ea6f937d
    def _find_block_end_marker(self, lines: list[str], start: int) -> int:
        """ブロック終了マーカーを検索"""
        for i in range(start + 1, len(lines)):
            line = lines[i].strip()
<<<<<<< HEAD
            if line == "##" or (line.startswith('#') and self.block_parser.is_opening_marker(line)):
                return i
        return start + 1  # 見つからない場合は次の行
    
=======
            if line == "##" or (
                line.startswith("#") and self.block_parser.is_opening_marker(line)
            ):
                return i
        return start + 1  # 見つからない場合は次の行

>>>>>>> ea6f937d
    def _find_list_end(self, lines: list[str], start: int, list_type: str) -> int:
        """リスト終了位置を検索"""
        for i in range(start + 1, len(lines)):
            line = lines[i].strip()
            if not line:  # 空行でリスト終了
                return i
            if not self.list_parser.is_list_line(line):  # リスト以外の行
                return i
        return start + 1
<<<<<<< HEAD
    
=======

>>>>>>> ea6f937d
    def _find_next_empty_line(self, lines: list[str], start: int) -> int:
        """次の空行を検索"""
        for i in range(start + 1, len(lines)):
            if not lines[i].strip():
                return i
        return start + 1
<<<<<<< HEAD
    
    def _count_lines_efficiently(self, file_path: Path) -> int:
        """効率的な行数カウント"""
        try:
            with open(file_path, 'rb') as file:
=======

    def _count_lines_efficiently(self, file_path: Path) -> int:
        """効率的な行数カウント"""
        try:
            with open(file_path, "rb") as file:
>>>>>>> ea6f937d
                line_count = sum(1 for _ in file)
            return line_count
        except Exception:
            # フォールバック: 概算値を返す
            file_size = file_path.stat().st_size
            # 平均行長を60文字と仮定
            return max(1, int(file_size / 60))
<<<<<<< HEAD
    
=======

>>>>>>> ea6f937d
    def _calculate_progress(self, current_line: int) -> dict:
        """プログレス情報を計算"""
        if self.total_lines == 0:
            progress_percent = 100.0
            eta_seconds = 0
        else:
            progress_percent = min(100.0, (current_line / self.total_lines) * 100)
<<<<<<< HEAD
            
            # ETA算出（簡易版）
            if current_line > 0 and progress_percent > 0:
                # 現在の処理速度から残り時間を推定
                elapsed_estimate = current_line / max(1, self.PROGRESS_UPDATE_INTERVAL) * 0.1  # 概算
                remaining_percent = 100.0 - progress_percent
                eta_seconds = (elapsed_estimate * remaining_percent) / max(0.1, progress_percent)
            else:
                eta_seconds = 0
        
        return {
            'current_line': current_line,
            'total_lines': self.total_lines,
            'progress_percent': progress_percent,
            'eta_seconds': int(eta_seconds),
            'errors_count': len(self.errors)
        }
    
=======

            # ETA算出（簡易版）
            if current_line > 0 and progress_percent > 0:
                # 現在の処理速度から残り時間を推定
                elapsed_estimate = (
                    current_line / max(1, self.PROGRESS_UPDATE_INTERVAL) * 0.1
                )  # 概算
                remaining_percent = 100.0 - progress_percent
                eta_seconds = (elapsed_estimate * remaining_percent) / max(
                    0.1, progress_percent
                )
            else:
                eta_seconds = 0

        return {
            "current_line": current_line,
            "total_lines": self.total_lines,
            "progress_percent": progress_percent,
            "eta_seconds": int(eta_seconds),
            "errors_count": len(self.errors),
        }

>>>>>>> ea6f937d
    def cancel_parsing(self) -> None:
        """解析処理をキャンセル"""
        self._cancelled = True
        self.logger.info("Parse cancellation requested")
<<<<<<< HEAD
    
    def get_errors(self) -> list[str]:
        """解析エラーを取得"""
        return self.errors
    
=======

    def get_errors(self) -> list[str]:
        """解析エラーを取得"""
        return self.errors

>>>>>>> ea6f937d
    def add_error(self, error: str) -> None:
        """解析エラーを追加"""
        self.errors.append(error)
        self.logger.warning(f"Parse error: {error}")


# 既存Parserクラスとの互換性維持のためのラッパー関数
<<<<<<< HEAD
def parse_with_streaming(text: str, config=None, use_streaming: bool = None) -> list[Node]:
    """
    ストリーミングパーサーを使用した解析（互換性維持）
    
=======
def parse_with_streaming(
    text: str, config=None, use_streaming: bool = None
) -> list[Node]:
    """
    ストリーミングパーサーを使用した解析（互換性維持）

>>>>>>> ea6f937d
    Args:
        text: 解析対象テキスト
        config: 設定オブジェクト（現在未使用）
        use_streaming: ストリーミング使用フラグ（Noneの場合は自動判定）
<<<<<<< HEAD
        
=======

>>>>>>> ea6f937d
    Returns:
        list[Node]: 解析済みAST nodes
    """
    # ストリーミング使用判定
    if use_streaming is None:
        # テキストサイズが大きい場合はストリーミングを使用
<<<<<<< HEAD
        text_size_mb = len(text.encode('utf-8')) / (1024 * 1024)
        use_streaming = text_size_mb > 1.0 or len(text.split('\n')) > 200
    
=======
        text_size_mb = len(text.encode("utf-8")) / (1024 * 1024)
        use_streaming = text_size_mb > 1.0 or len(text.split("\n")) > 200

>>>>>>> ea6f937d
    if use_streaming:
        parser = StreamingParser(config=config)
        nodes = list(parser.parse_streaming_from_text(text))
        return nodes
    else:
        # 既存の非ストリーミング処理
        parser = Parser(config=config)
        return parser.parse(text)<|MERGE_RESOLUTION|>--- conflicted
+++ resolved
@@ -5,14 +5,10 @@
 """
 
 from pathlib import Path
-<<<<<<< HEAD
-from typing import Iterator
-=======
 from typing import TYPE_CHECKING, Iterator
 
 if TYPE_CHECKING:
     from .core.common.error_base import GracefulSyntaxError
->>>>>>> ea6f937d
 
 from .core.ast_nodes import Node
 from .core.block_parser import BlockParser
@@ -379,69 +375,26 @@
     return parser.parse(text)
 
 
-<<<<<<< HEAD
 class StreamingParser:
     """
-    大容量ファイル対応のストリーミングパーサー
-    
-=======
-def parse_with_error_config(text: str, config=None, error_config_manager=None) -> tuple[list[Node], list]:
-    """
-    Phase3: エラー設定管理対応のパース関数
-    
-    Args:
-        text: Input text to parse
-        config: Optional configuration
-        error_config_manager: Error configuration manager for Phase3
-        
-    Returns:
-        tuple[list[Node], list]: Parsed AST nodes and graceful errors
-    """
-    # エラー設定に基づいてパーサーを初期化
-    graceful_errors = False
-    if error_config_manager:
-        graceful_errors = error_config_manager.config.graceful_errors or error_config_manager.config.continue_on_error
-    
-    parser = Parser(config, graceful_errors=graceful_errors)
-    nodes = parser.parse(text)
-    
-    # エラー情報を収集
-    errors = parser.get_graceful_errors() if hasattr(parser, 'get_graceful_errors') else []
-    
-    return nodes, errors
-
-
-class StreamingParser:
-    """
-    大容量ファイル対応のストリーミングパーサー
-
->>>>>>> ea6f937d
+    大容量ファイル対応ストリーミングパーサー（Issue #694 Phase 3対応）
+
     特徴:
     - ジェネレーターベース：メモリ使用量を最小化
     - チャンク処理：ファイルを分割して段階的処理
     - プログレス追跡：リアルタイムの進捗表示とETA算出
     - キャンセル対応：処理中断機能
-<<<<<<< HEAD
-    
-=======
-
->>>>>>> ea6f937d
+
     パフォーマンス目標:
     - 1000行ファイル: 10秒以内
     - メモリ使用量: 一定（ファイルサイズに依存しない）
     - 10MBファイル対応
     """
-<<<<<<< HEAD
-    
-    CHUNK_SIZE = 50  # 一度に処理する行数
-    PROGRESS_UPDATE_INTERVAL = 50  # プログレス更新間隔
-    
-=======
-
-    CHUNK_SIZE = 50  # 一度に処理する行数
-    PROGRESS_UPDATE_INTERVAL = 50  # プログレス更新間隔
-
->>>>>>> ea6f937d
+
+    # クラス定数
+    CHUNK_SIZE = 200  # チャンクサイズ（行数）
+    PROGRESS_UPDATE_INTERVAL = 50  # プログレス更新間隔（行数）
+
     def __init__(self, config=None) -> None:
         self.config = config
         self.logger = get_logger(__name__)
@@ -449,74 +402,31 @@
         self.current_line = 0
         self.total_lines = 0
         self._cancelled = False
-<<<<<<< HEAD
-        
-=======
-
->>>>>>> ea6f937d
+
         # Initialize specialized parsers
         self.keyword_parser = KeywordParser()
         self.list_parser = ListParser(self.keyword_parser)
         self.block_parser = BlockParser(self.keyword_parser)
-<<<<<<< HEAD
-        
-        # Initialize advanced error recovery system
-        from .core.utilities.error_recovery import AdvancedErrorRecoverySystem
-        self.error_recovery = AdvancedErrorRecoverySystem()
-        
-        # Initialize performance monitoring system
+
+        # パフォーマンス監視を初期化
         from .core.utilities.performance_metrics import PerformanceMonitor
-        self.performance_monitor = PerformanceMonitor(
-            monitoring_interval=0.5,  # 0.5秒間隔で監視
-            history_size=500  # 500サンプルまで保持
-        )
-        
-        self.logger.debug("StreamingParser initialized for large file processing with error recovery and performance monitoring")
-    
-    def parse_streaming(self, file_path: Path, progress_callback=None) -> Iterator[Node]:
-        """
-        ファイルをストリーミング形式で解析
-        
-        Args:
-            file_path: 解析対象ファイルパス
-            progress_callback: プログレス通知用コールバック関数
-            
-        Yields:
-            Node: 解析済みAST nodes（リアルタイム生成）
-            
-=======
-
-        # Initialize advanced error recovery system
-        from .core.utilities.error_recovery import AdvancedErrorRecoverySystem
-
-        self.error_recovery = AdvancedErrorRecoverySystem()
-
-        # Initialize performance monitoring system
-        from .core.utilities.performance_metrics import PerformanceMonitor
-
-        self.performance_monitor = PerformanceMonitor(
-            monitoring_interval=0.5,  # 0.5秒間隔で監視
-            history_size=500,  # 500サンプルまで保持
-        )
-
-        self.logger.debug(
-            "StreamingParser initialized for large file processing with error recovery and performance monitoring"
-        )
-
-    def parse_streaming(
+        self.performance_monitor = PerformanceMonitor()
+
+        self.logger.info("StreamingParser initialized with performance monitoring")
+
+    def parse_streaming_from_file(
         self, file_path: Path, progress_callback=None
     ) -> Iterator[Node]:
         """
-        ファイルをストリーミング形式で解析
+        ファイルからストリーミング解析を実行
 
         Args:
             file_path: 解析対象ファイルパス
-            progress_callback: プログレス通知用コールバック関数
+            progress_callback: プログレス更新コールバック
 
         Yields:
-            Node: 解析済みAST nodes（リアルタイム生成）
-
->>>>>>> ea6f937d
+            Node: 解析済みAST node
+
         Raises:
             FileNotFoundError: ファイルが存在しない場合
             MemoryError: メモリ不足の場合
@@ -524,124 +434,40 @@
         self.logger.info(f"Starting streaming parse of: {file_path}")
         self._cancelled = False
         self.errors = []
-<<<<<<< HEAD
-        
-=======
-
->>>>>>> ea6f937d
+
+        # パフォーマンス監視開始
+        self.performance_monitor.start_monitoring()
+
         try:
             # ファイルサイズと行数の事前取得
             file_size = file_path.stat().st_size
             self.total_lines = self._count_lines_efficiently(file_path)
             self.current_line = 0
-<<<<<<< HEAD
-            
-            self.logger.info(f"File analysis: {file_size} bytes, {self.total_lines} lines")
-            
-            # パフォーマンス監視開始
-            self.performance_monitor.start_monitoring(self.total_lines, f"ファイル解析: {file_path.name}")
-            
-            # パフォーマンスアラートコールバック設定
-            def performance_alert_callback(alert_type: str, alert_data: dict):
-                self.logger.warning(f"Performance alert [{alert_type}]: {alert_data['message']}")
-                
-            self.performance_monitor.add_alert_callback(performance_alert_callback)
-            
-            # チャンク単位でファイルを処理
-            with open(file_path, 'r', encoding='utf-8', buffering=8192) as file:
-                chunk_buffer = []
-                
-=======
 
             self.logger.info(
-                f"File analysis: {file_size} bytes, {self.total_lines} lines"
+                f"File info: {file_size:,} bytes, {self.total_lines:,} lines"
             )
 
-            # パフォーマンス監視開始
-            self.performance_monitor.start_monitoring(
-                self.total_lines, f"ファイル解析: {file_path.name}"
-            )
-
-            # パフォーマンスアラートコールバック設定
-            def performance_alert_callback(alert_type: str, alert_data: dict):
-                self.logger.warning(
-                    f"Performance alert [{alert_type}]: {alert_data['message']}"
-                )
-
-            self.performance_monitor.add_alert_callback(performance_alert_callback)
-
-            # チャンク単位でファイルを処理
-            with open(file_path, "r", encoding="utf-8", buffering=8192) as file:
-                chunk_buffer = []
-
->>>>>>> ea6f937d
+            # ファイルをストリーミング読み込み
+            with open(file_path, "r", encoding="utf-8") as file:
                 for line_num, line in enumerate(file, 1):
                     if self._cancelled:
                         self.logger.info("Parse cancelled by user")
                         break
-<<<<<<< HEAD
-                        
-                    chunk_buffer.append(line.rstrip('\n'))
-                    self.current_line = line_num
-                    
-                    # チャンクサイズに達したら処理実行
-                    if len(chunk_buffer) >= self.CHUNK_SIZE:
-                        yield from self._process_chunk(chunk_buffer, line_num - len(chunk_buffer) + 1)
-                        chunk_buffer.clear()
-                        
-                        # プログレス更新
-                        if line_num % self.PROGRESS_UPDATE_INTERVAL == 0:
-                            # パフォーマンス統計更新
-                            self.performance_monitor.update_progress(line_num, f"チャンク処理中 ({line_num}/{self.total_lines}行)")
-                            
-                            if progress_callback:
-                                progress_info = self._calculate_progress(line_num)
-                                progress_callback(progress_info)
-                
-                # 残りのチャンクを処理
-                if chunk_buffer and not self._cancelled:
-                    yield from self._process_chunk(chunk_buffer, self.current_line - len(chunk_buffer) + 1)
-                    
-=======
-
-                    chunk_buffer.append(line.rstrip("\n"))
-                    self.current_line = line_num
-
-                    # チャンクサイズに達したら処理実行
-                    if len(chunk_buffer) >= self.CHUNK_SIZE:
-                        yield from self._process_chunk(
-                            chunk_buffer, line_num - len(chunk_buffer) + 1
-                        )
-                        chunk_buffer.clear()
-
-                        # プログレス更新
-                        if line_num % self.PROGRESS_UPDATE_INTERVAL == 0:
-                            # パフォーマンス統計更新
-                            self.performance_monitor.update_progress(
-                                line_num,
-                                f"チャンク処理中 ({line_num}/{self.total_lines}行)",
-                            )
-
-                            if progress_callback:
-                                progress_info = self._calculate_progress(line_num)
-                                progress_callback(progress_info)
-
-                # 残りのチャンクを処理
-                if chunk_buffer and not self._cancelled:
-                    yield from self._process_chunk(
-                        chunk_buffer, self.current_line - len(chunk_buffer) + 1
-                    )
-
->>>>>>> ea6f937d
-                    # 最終プログレス更新
-                    if progress_callback:
-                        final_progress = self._calculate_progress(self.total_lines)
-                        progress_callback(final_progress)
-<<<<<<< HEAD
-                        
-=======
-
->>>>>>> ea6f937d
+
+                    # プログレス更新
+                    if progress_callback and line_num % self.PROGRESS_UPDATE_INTERVAL == 0:
+                        progress_info = self._calculate_progress(line_num)
+                        progress_callback(progress_info)
+
+                    # パフォーマンス監視にアイテム処理を記録
+                    self.performance_monitor.record_item_processed()
+
+                # 最終プログレス更新
+                if progress_callback:
+                    final_progress = self._calculate_progress(self.total_lines)
+                    progress_callback(final_progress)
+
         except Exception as e:
             self.logger.error(f"Streaming parse error: {e}", exc_info=True)
             self.add_error(f"Streaming parse failed: {str(e)}")
@@ -651,265 +477,74 @@
         finally:
             # パフォーマンス監視停止
             self.performance_monitor.stop_monitoring()
-<<<<<<< HEAD
-            
-            # パフォーマンスレポート生成
-            performance_report = self.performance_monitor.generate_performance_report()
-            self.logger.info(f"Performance Report:\n{performance_report}")
-            
-        self.logger.info(f"Streaming parse complete: {self.current_line} lines processed, {len(self.errors)} errors")
-    
-    def parse_streaming_from_text(self, text: str, progress_callback=None) -> Iterator[Node]:
-        """
-        テキストをストリーミング形式で解析（真のメモリ効率版）
-        
-        Args:
-            text: 解析対象テキスト
-            progress_callback: プログレス通知用コールバック関数
-            
-        Yields:
-            Node: 解析済みAST nodes
-        """
-        from .core.utilities.progress_manager import ProgressManager
-        from io import StringIO
-        
-        self.logger.info(f"Starting optimized streaming parse of text: {len(text)} characters")
-        self._cancelled = False
-        self.errors = []
-        
-        # プログレス管理システム初期化
-        progress_manager = ProgressManager("最適化テキスト解析")
-        
-        # テキストサイズから行数を推定（メモリ効率のため）
-        estimated_lines = text.count('\n') + 1
-        self.total_lines = estimated_lines
-        self.current_line = 0
-        
-        # パフォーマンス監視開始
-        self.performance_monitor.start_monitoring(estimated_lines, "テキスト解析（ストリーミング）")
-        
-        # パフォーマンスアラートコールバック設定
-        def performance_alert_callback(alert_type: str, alert_data: dict):
-            self.logger.warning(f"Performance alert [{alert_type}]: {alert_data['message']}")
-        self.performance_monitor.add_alert_callback(performance_alert_callback)
-        
-        # プログレス追跡開始
-        progress_manager.start(estimated_lines, "最適化ストリーミング解析")
-        
-        # プログレス更新コールバック設定
-        if progress_callback:
-            def enhanced_progress_callback(state):
-                progress_info = {
-                    'current_line': state.current,
-                    'total_lines': state.total,
-                    'progress_percent': state.progress_percent,
-                    'eta_seconds': state.eta_seconds,
-                    'errors_count': len(self.errors),
-                    'processing_rate': state.processing_rate,
-                    'stage': state.stage,
-                    'substage': state.substage
-                }
-                progress_callback(progress_info)
-            
-            progress_manager.set_progress_callback(enhanced_progress_callback)
-        
-        # キャンセル機能設定
-        progress_manager.set_cancellation_callback(self.cancel_parsing)
-        
-        chunk_buffer = []
-        
-        try:
-            # StringIOを使用してメモリ効率的な行単位読み込み
-            text_stream = StringIO(text)
-            
-=======
-
-            # パフォーマンスレポート生成
-            performance_report = self.performance_monitor.generate_performance_report()
-            self.logger.info(f"Performance Report:\n{performance_report}")
-
-        self.logger.info(
-            f"Streaming parse complete: {self.current_line} lines processed, {len(self.errors)} errors"
-        )
 
     def parse_streaming_from_text(
         self, text: str, progress_callback=None
     ) -> Iterator[Node]:
         """
-        テキストをストリーミング形式で解析（真のメモリ効率版）
+        テキストからストリーミング解析を実行（最適化版）
 
         Args:
             text: 解析対象テキスト
-            progress_callback: プログレス通知用コールバック関数
+            progress_callback: プログレス更新コールバック
 
         Yields:
-            Node: 解析済みAST nodes
+            Node: 解析済みAST node
         """
-        from io import StringIO
-
+        self.logger.info(f"Starting optimized streaming parse of text: {len(text)} chars")
+        self._cancelled = False
+
+        # プログレス管理システムを初期化
         from .core.utilities.progress_manager import ProgressManager
-
-        self.logger.info(
-            f"Starting optimized streaming parse of text: {len(text)} characters"
+        progress_manager = ProgressManager(
+            total_items=len(text.split("
+")),
+            task_name="テキスト解析"
         )
-        self._cancelled = False
-        self.errors = []
-
-        # プログレス管理システム初期化
-        progress_manager = ProgressManager("最適化テキスト解析")
-
-        # テキストサイズから行数を推定（メモリ効率のため）
-        estimated_lines = text.count("\n") + 1
-        self.total_lines = estimated_lines
-        self.current_line = 0
 
         # パフォーマンス監視開始
-        self.performance_monitor.start_monitoring(
-            estimated_lines, "テキスト解析（ストリーミング）"
-        )
-
-        # パフォーマンスアラートコールバック設定
-        def performance_alert_callback(alert_type: str, alert_data: dict):
-            self.logger.warning(
-                f"Performance alert [{alert_type}]: {alert_data['message']}"
-            )
-
-        self.performance_monitor.add_alert_callback(performance_alert_callback)
-
-        # プログレス追跡開始
-        progress_manager.start(estimated_lines, "最適化ストリーミング解析")
-
-        # プログレス更新コールバック設定
-        if progress_callback:
-
-            def enhanced_progress_callback(state):
-                progress_info = {
-                    "current_line": state.current,
-                    "total_lines": state.total,
-                    "progress_percent": state.progress_percent,
-                    "eta_seconds": state.eta_seconds,
-                    "errors_count": len(self.errors),
-                    "processing_rate": state.processing_rate,
-                    "stage": state.stage,
-                    "substage": state.substage,
-                }
-                progress_callback(progress_info)
-
-            progress_manager.set_progress_callback(enhanced_progress_callback)
-
-        # キャンセル機能設定
-        progress_manager.set_cancellation_callback(self.cancel_parsing)
-
-        chunk_buffer = []
-
-        try:
-            # StringIOを使用してメモリ効率的な行単位読み込み
-            text_stream = StringIO(text)
-
->>>>>>> ea6f937d
-            for line_num, line in enumerate(text_stream, 1):
+        self.performance_monitor.start_monitoring()
+
+        try:
+            # テキストを行に分割
+            lines = text.split("
+")
+            self.total_lines = len(lines)
+            
+            # チャンクバッファを初期化
+            chunk_buffer = []
+
+            for line_num, line in enumerate(lines, 1):
+                chunk_buffer.append(line)
+                
                 # キャンセルチェック
                 if self._cancelled or progress_manager.is_cancelled():
                     self.logger.info("Parse cancelled by user")
                     break
-<<<<<<< HEAD
-                    
-                # 行末の改行文字を除去
-                line = line.rstrip('\n\r')
-                chunk_buffer.append(line)
-                self.current_line = line_num
-                
-=======
-
-                # 行末の改行文字を除去
-                line = line.rstrip("\n\r")
-                chunk_buffer.append(line)
-                self.current_line = line_num
-
->>>>>>> ea6f937d
+
                 # チャンクサイズに達したら処理実行
                 if len(chunk_buffer) >= self.CHUNK_SIZE:
                     # チャンク処理
                     chunk_start_line = line_num - len(chunk_buffer) + 1
-<<<<<<< HEAD
-                    progress_manager.update(line_num, f"チャンク{chunk_start_line}-{line_num}行処理中")
                     
-                    # メモリ効率的なチャンク処理
-                    for node in self._process_chunk_optimized(chunk_buffer, chunk_start_line):
+                    for node in self._parse_chunk_optimized(chunk_buffer, chunk_start_line):
+                        if node:
+                            yield node
+
+                    # バッファクリア
+                    chunk_buffer.clear()
+
+                # プログレス更新
+                if line_num % self.PROGRESS_UPDATE_INTERVAL == 0:
+                    progress_manager.update_progress(line_num, f"行 {line_num}/{self.total_lines}")
+
+            # 残りのチャンクを処理
+            if chunk_buffer:
+                chunk_start_line = self.total_lines - len(chunk_buffer) + 1
+                for node in self._parse_chunk_optimized(chunk_buffer, chunk_start_line):
+                    if node:
                         yield node
-                    
-                    # チャンクバッファを即座にクリア（メモリ解放）
-                    chunk_buffer.clear()
-                
-                # プログレス更新（定期的）
-                if line_num % self.PROGRESS_UPDATE_INTERVAL == 0:
-                    # パフォーマンス統計更新
-                    self.performance_monitor.update_progress(line_num, f"テキスト解析中 ({line_num}/{estimated_lines}行)")
-                    
-                    if not progress_manager.update(line_num, f"{line_num}/{estimated_lines}行解析完了"):
-                        break  # キャンセルされた場合
-            
-            # 残りのチャンクを処理
-            if chunk_buffer and not (self._cancelled or progress_manager.is_cancelled()):
-                progress_manager.set_stage("最終処理", "残りチャンクを処理中")
-                chunk_start_line = self.current_line - len(chunk_buffer) + 1
-                
-                for node in self._process_chunk_optimized(chunk_buffer, chunk_start_line):
-                    yield node
-                
-                # 最終クリーンアップ
-                chunk_buffer.clear()
-            
-            # 完了処理
-            if not (self._cancelled or progress_manager.is_cancelled()):
-                progress_manager.finish("解析完了")
-            
-=======
-                    progress_manager.update(
-                        line_num, f"チャンク{chunk_start_line}-{line_num}行処理中"
-                    )
-
-                    # メモリ効率的なチャンク処理
-                    for node in self._process_chunk_optimized(
-                        chunk_buffer, chunk_start_line
-                    ):
-                        yield node
-
-                    # チャンクバッファを即座にクリア（メモリ解放）
-                    chunk_buffer.clear()
-
-                # プログレス更新（定期的）
-                if line_num % self.PROGRESS_UPDATE_INTERVAL == 0:
-                    # パフォーマンス統計更新
-                    self.performance_monitor.update_progress(
-                        line_num, f"テキスト解析中 ({line_num}/{estimated_lines}行)"
-                    )
-
-                    if not progress_manager.update(
-                        line_num, f"{line_num}/{estimated_lines}行解析完了"
-                    ):
-                        break  # キャンセルされた場合
-
-            # 残りのチャンクを処理
-            if chunk_buffer and not (
-                self._cancelled or progress_manager.is_cancelled()
-            ):
-                progress_manager.set_stage("最終処理", "残りチャンクを処理中")
-                chunk_start_line = self.current_line - len(chunk_buffer) + 1
-
-                for node in self._process_chunk_optimized(
-                    chunk_buffer, chunk_start_line
-                ):
-                    yield node
-
-                # 最終クリーンアップ
-                chunk_buffer.clear()
-
-            # 完了処理
-            if not (self._cancelled or progress_manager.is_cancelled()):
-                progress_manager.finish("解析完了")
-
->>>>>>> ea6f937d
+
         except Exception as e:
             progress_manager.add_error(f"解析エラー: {str(e)}")
             self.logger.error(f"Optimized streaming parse error: {e}", exc_info=True)
@@ -919,191 +554,69 @@
         finally:
             # パフォーマンス監視停止
             self.performance_monitor.stop_monitoring()
-<<<<<<< HEAD
-            
-            # パフォーマンスレポート生成
-            performance_report = self.performance_monitor.generate_performance_report()
-            self.logger.info(f"Performance Report:\n{performance_report}")
-            
-            # メモリ解放の確実な実行
-            chunk_buffer.clear()
-            text_stream.close()
-            
-=======
-
-            # パフォーマンスレポート生成
-            performance_report = self.performance_monitor.generate_performance_report()
-            self.logger.info(f"Performance Report:\n{performance_report}")
-
-            # メモリ解放の確実な実行
-            chunk_buffer.clear()
-            text_stream.close()
-
->>>>>>> ea6f937d
+
             # 最終サマリー
             summary = progress_manager.get_summary()
             self.logger.info(
                 f"Optimized parse summary: {summary['current']}/{summary['total']} lines, "
                 f"{summary['elapsed_time']:.2f}s, {summary['errors_count']} errors"
             )
-<<<<<<< HEAD
-    
-    def _process_chunk(self, lines: list[str], start_line_num: int) -> Iterator[Node]:
-        """
-        チャンク（行のまとまり）を処理してノードを生成
-        
-        Args:
-            lines: 処理対象の行リスト
-            start_line_num: チャンク開始行番号
-            
-        Yields:
-            Node: 解析済みノード
-        """
-        self.logger.debug(f"Processing chunk: lines {start_line_num}-{start_line_num + len(lines) - 1}")
-        
-=======
-
-    def _process_chunk(self, lines: list[str], start_line_num: int) -> Iterator[Node]:
-        """
-        チャンク（行のまとまり）を処理してノードを生成
-
-        Args:
-            lines: 処理対象の行リスト
-            start_line_num: チャンク開始行番号
-
-        Yields:
-            Node: 解析済みノード
-        """
-        self.logger.debug(
-            f"Processing chunk: lines {start_line_num}-{start_line_num + len(lines) - 1}"
-        )
-
->>>>>>> ea6f937d
+
+    def _parse_chunk_optimized(self, lines: list[str], start_line: int) -> Iterator[Node]:
+        """最適化されたチャンク解析（高速版）"""
         current = 0
         while current < len(lines):
             # 空行をスキップ
             current = self.block_parser.skip_empty_lines(lines, current)
             if current >= len(lines):
                 break
-<<<<<<< HEAD
-                
+
             line = lines[current].strip()
-            
+
+            # 高速パターンマッチング
             try:
-                # ブロックマーカーの解析
+                # ブロックマーカー解析
                 if self.block_parser.is_opening_marker(line):
-                    node, next_index = self._parse_block_in_chunk(lines, current, start_line_num)
-=======
-
-            line = lines[current].strip()
-
-            try:
-                # ブロックマーカーの解析
-                if self.block_parser.is_opening_marker(line):
-                    node, next_index = self._parse_block_in_chunk(
-                        lines, current, start_line_num
-                    )
->>>>>>> ea6f937d
+                    node, next_index = self._parse_block_in_chunk(lines, current)
                     if node:
                         yield node
                     current = next_index
                     continue
-<<<<<<< HEAD
-                
-                # コメント行をスキップ
-                if line.startswith('#') and not self.block_parser.is_opening_marker(line):
-                    current += 1
-                    continue
-                
+
                 # リスト解析
                 list_type = self.list_parser.is_list_line(line)
                 if list_type:
                     node, next_index = self._parse_list_in_chunk(lines, current, list_type)
-=======
-
-                # コメント行をスキップ
-                if line.startswith("#") and not self.block_parser.is_opening_marker(
-                    line
-                ):
-                    current += 1
-                    continue
-
-                # リスト解析
-                list_type = self.list_parser.is_list_line(line)
-                if list_type:
-                    node, next_index = self._parse_list_in_chunk(
-                        lines, current, list_type
-                    )
->>>>>>> ea6f937d
                     if node:
                         yield node
                     current = next_index
                     continue
-<<<<<<< HEAD
-                
-=======
-
->>>>>>> ea6f937d
+
                 # パラグラフ解析
                 node, next_index = self._parse_paragraph_in_chunk(lines, current)
                 if node:
                     yield node
                 current = next_index
-<<<<<<< HEAD
-                
+
             except Exception as e:
-                self.logger.warning(f"Error processing line {start_line_num + current}: {e}")
-                self.add_error(f"Line {start_line_num + current}: {str(e)}")
-                # パフォーマンス監視に警告記録
-                if hasattr(self, 'performance_monitor'):
-                    self.performance_monitor.add_warning()
-                current += 1  # エラー時は次の行へ
-    
-    def _parse_block_in_chunk(self, lines: list[str], current: int, start_line_num: int) -> tuple[Node | None, int]:
-=======
-
-            except Exception as e:
-                self.logger.warning(
-                    f"Error processing line {start_line_num + current}: {e}"
-                )
-                self.add_error(f"Line {start_line_num + current}: {str(e)}")
-                # パフォーマンス監視に警告記録
-                if hasattr(self, "performance_monitor"):
-                    self.performance_monitor.add_warning()
-                current += 1  # エラー時は次の行へ
-
-    def _parse_block_in_chunk(
-        self, lines: list[str], current: int, start_line_num: int
-    ) -> tuple[Node | None, int]:
->>>>>>> ea6f937d
+                self.logger.warning(f"Chunk parse error at line {start_line + current}: {e}")
+                self.add_error(f"Chunk parse error: {str(e)}")
+                current += 1
+
+    def _parse_block_in_chunk(self, lines: list[str], current: int) -> tuple[Node | None, int]:
         """チャンク内でブロックマーカーを解析"""
         try:
             node, next_index = self.block_parser.parse_block_marker(lines, current)
             return node, next_index
         except Exception as e:
-<<<<<<< HEAD
-            self.logger.warning(f"Block parse error at line {start_line_num + current}: {e}")
+            self.logger.warning(f"Block parse error: {e}")
             self.add_error(f"Block parse error: {str(e)}")
             return None, current + 1
-    
+
     def _parse_list_in_chunk(self, lines: list[str], current: int, list_type: str) -> tuple[Node | None, int]:
         """チャンク内でリストを解析"""
         try:
-            if list_type == 'ul':
-=======
-            self.logger.warning(
-                f"Block parse error at line {start_line_num + current}: {e}"
-            )
-            self.add_error(f"Block parse error: {str(e)}")
-            return None, current + 1
-
-    def _parse_list_in_chunk(
-        self, lines: list[str], current: int, list_type: str
-    ) -> tuple[Node | None, int]:
-        """チャンク内でリストを解析"""
-        try:
             if list_type == "ul":
->>>>>>> ea6f937d
                 node, next_index = self.list_parser.parse_unordered_list(lines, current)
             else:  # 'ol'
                 node, next_index = self.list_parser.parse_ordered_list(lines, current)
@@ -1112,15 +625,8 @@
             self.logger.warning(f"List parse error: {e}")
             self.add_error(f"List parse error: {str(e)}")
             return None, current + 1
-<<<<<<< HEAD
-    
+
     def _parse_paragraph_in_chunk(self, lines: list[str], current: int) -> tuple[Node | None, int]:
-=======
-
-    def _parse_paragraph_in_chunk(
-        self, lines: list[str], current: int
-    ) -> tuple[Node | None, int]:
->>>>>>> ea6f937d
         """チャンク内でパラグラフを解析"""
         try:
             node, next_index = self.block_parser.parse_paragraph(lines, current)
@@ -1130,344 +636,10 @@
             self.add_error(f"Paragraph parse error: {str(e)}")
             return None, current + 1
 
-<<<<<<< HEAD
-    def _process_chunk_optimized(self, lines: list[str], start_line_num: int) -> Iterator[Node]:
-        """
-        メモリ効率最適化されたチャンク処理
-        
-        Args:
-            lines: 処理対象の行リスト
-            start_line_num: チャンク開始行番号
-            
-        Yields:
-            Node: 解析済みノード
-        """
-        self.logger.debug(f"Processing optimized chunk: lines {start_line_num}-{start_line_num + len(lines) - 1}")
-        
-        current = 0
-        processed_nodes = 0
-        
-=======
-    def _process_chunk_optimized(
-        self, lines: list[str], start_line_num: int
-    ) -> Iterator[Node]:
-        """
-        メモリ効率最適化されたチャンク処理
-
-        Args:
-            lines: 処理対象の行リスト
-            start_line_num: チャンク開始行番号
-
-        Yields:
-            Node: 解析済みノード
-        """
-        self.logger.debug(
-            f"Processing optimized chunk: lines {start_line_num}-{start_line_num + len(lines) - 1}"
-        )
-
-        current = 0
-        processed_nodes = 0
-
->>>>>>> ea6f937d
-        while current < len(lines):
-            # 空行をスキップ
-            current = self.block_parser.skip_empty_lines(lines, current)
-            if current >= len(lines):
-                break
-<<<<<<< HEAD
-                
-            line = lines[current].strip()
-            
-            try:
-                # ブロックマーカーの解析
-                if self.block_parser.is_opening_marker(line):
-                    node, next_index = self._parse_block_in_chunk_safe(lines, current, start_line_num)
-=======
-
-            line = lines[current].strip()
-
-            try:
-                # ブロックマーカーの解析
-                if self.block_parser.is_opening_marker(line):
-                    node, next_index = self._parse_block_in_chunk_safe(
-                        lines, current, start_line_num
-                    )
->>>>>>> ea6f937d
-                    if node:
-                        yield node
-                        processed_nodes += 1
-                    current = next_index
-                    continue
-<<<<<<< HEAD
-                
-                # コメント行をスキップ
-                if line.startswith('#') and not self.block_parser.is_opening_marker(line):
-                    current += 1
-                    continue
-                
-                # リスト解析
-                list_type = self.list_parser.is_list_line(line)
-                if list_type:
-                    node, next_index = self._parse_list_in_chunk_safe(lines, current, list_type)
-=======
-
-                # コメント行をスキップ
-                if line.startswith("#") and not self.block_parser.is_opening_marker(
-                    line
-                ):
-                    current += 1
-                    continue
-
-                # リスト解析
-                list_type = self.list_parser.is_list_line(line)
-                if list_type:
-                    node, next_index = self._parse_list_in_chunk_safe(
-                        lines, current, list_type
-                    )
->>>>>>> ea6f937d
-                    if node:
-                        yield node
-                        processed_nodes += 1
-                    current = next_index
-                    continue
-<<<<<<< HEAD
-                
-=======
-
->>>>>>> ea6f937d
-                # パラグラフ解析
-                node, next_index = self._parse_paragraph_in_chunk_safe(lines, current)
-                if node:
-                    yield node
-                    processed_nodes += 1
-                current = next_index
-<<<<<<< HEAD
-                
-            except Exception as e:
-                self.logger.warning(f"Error processing line {start_line_num + current}: {e}")
-                self.add_error(f"Line {start_line_num + current}: {str(e)}")
-                # パフォーマンス監視に警告記録
-                if hasattr(self, 'performance_monitor'):
-                    self.performance_monitor.add_warning()
-                current += 1  # エラー時は次の行へ
-        
-        self.logger.debug(f"Optimized chunk completed: {processed_nodes} nodes processed")
-    
-    def _parse_block_in_chunk_safe(self, lines: list[str], current: int, start_line_num: int) -> tuple[Node | None, int]:
-=======
-
-            except Exception as e:
-                self.logger.warning(
-                    f"Error processing line {start_line_num + current}: {e}"
-                )
-                self.add_error(f"Line {start_line_num + current}: {str(e)}")
-                # パフォーマンス監視に警告記録
-                if hasattr(self, "performance_monitor"):
-                    self.performance_monitor.add_warning()
-                current += 1  # エラー時は次の行へ
-
-        self.logger.debug(
-            f"Optimized chunk completed: {processed_nodes} nodes processed"
-        )
-
-    def _parse_block_in_chunk_safe(
-        self, lines: list[str], current: int, start_line_num: int
-    ) -> tuple[Node | None, int]:
->>>>>>> ea6f937d
-        """高度なエラー回復機能付きブロック解析"""
-        try:
-            node, next_index = self.block_parser.parse_block_marker(lines, current)
-            return node, next_index
-        except Exception as e:
-            # エラーコンテキストを作成
-            from .core.utilities.error_recovery import ErrorType
-<<<<<<< HEAD
-            
-            context_info = {
-                'line_number': start_line_num + current,
-                'content_snippet': lines[current] if current < len(lines) else '',
-                'parsing_context': 'block_marker'
-            }
-            
-            error_context = self.error_recovery.classify_error(e, context_info)
-            
-            # エラー種別に応じた処理
-            if error_context.error_type == ErrorType.BLOCK_STRUCTURE_ERROR:
-                # 高度な回復を試行
-                recovery_result = self.error_recovery.recover_from_error(error_context, lines)
-                
-                if recovery_result.success:
-                    self.logger.info(f"Block error recovery: {recovery_result.recovery_message}")
-                    
-                    # 警告をエラーリストに追加
-                    for warning in recovery_result.warnings:
-                        self.add_error(f"Warning: {warning}")
-                    
-                    return None, recovery_result.skip_to_line
-            
-            # フォールバック: 従来の回復処理
-            recovery_index = self._find_block_end_marker(lines, current)
-            if recovery_index > current:
-                self.logger.info(f"Block error recovered at line {start_line_num + recovery_index}")
-                return None, recovery_index
-            
-            self.logger.warning(f"Block parse error at line {start_line_num + current}: {e}")
-            self.add_error(f"Block parse error: {str(e)}")
-            return None, current + 1
-    
-    def _parse_list_in_chunk_safe(self, lines: list[str], current: int, list_type: str) -> tuple[Node | None, int]:
-        """安全なリスト解析（エラー回復機能付き）"""
-        try:
-            if list_type == 'ul':
-=======
-
-            context_info = {
-                "line_number": start_line_num + current,
-                "content_snippet": lines[current] if current < len(lines) else "",
-                "parsing_context": "block_marker",
-            }
-
-            error_context = self.error_recovery.classify_error(e, context_info)
-
-            # エラー種別に応じた処理
-            if error_context.error_type == ErrorType.BLOCK_STRUCTURE_ERROR:
-                # 高度な回復を試行
-                recovery_result = self.error_recovery.recover_from_error(
-                    error_context, lines
-                )
-
-                if recovery_result.success:
-                    self.logger.info(
-                        f"Block error recovery: {recovery_result.recovery_message}"
-                    )
-
-                    # 警告をエラーリストに追加
-                    for warning in recovery_result.warnings:
-                        self.add_error(f"Warning: {warning}")
-
-                    return None, recovery_result.skip_to_line
-
-            # フォールバック: 従来の回復処理
-            recovery_index = self._find_block_end_marker(lines, current)
-            if recovery_index > current:
-                self.logger.info(
-                    f"Block error recovered at line {start_line_num + recovery_index}"
-                )
-                return None, recovery_index
-
-            self.logger.warning(
-                f"Block parse error at line {start_line_num + current}: {e}"
-            )
-            self.add_error(f"Block parse error: {str(e)}")
-            return None, current + 1
-
-    def _parse_list_in_chunk_safe(
-        self, lines: list[str], current: int, list_type: str
-    ) -> tuple[Node | None, int]:
-        """安全なリスト解析（エラー回復機能付き）"""
-        try:
-            if list_type == "ul":
->>>>>>> ea6f937d
-                node, next_index = self.list_parser.parse_unordered_list(lines, current)
-            else:  # 'ol'
-                node, next_index = self.list_parser.parse_ordered_list(lines, current)
-            return node, next_index
-        except Exception as e:
-            # エラー回復: リスト終了を検出
-            recovery_index = self._find_list_end(lines, current, list_type)
-            if recovery_index > current:
-                self.logger.info(f"List error recovered at line {recovery_index}")
-                return None, recovery_index
-<<<<<<< HEAD
-            
-            self.logger.warning(f"List parse error: {e}")
-            self.add_error(f"List parse error: {str(e)}")
-            return None, current + 1
-    
-    def _parse_paragraph_in_chunk_safe(self, lines: list[str], current: int) -> tuple[Node | None, int]:
-=======
-
-            self.logger.warning(f"List parse error: {e}")
-            self.add_error(f"List parse error: {str(e)}")
-            return None, current + 1
-
-    def _parse_paragraph_in_chunk_safe(
-        self, lines: list[str], current: int
-    ) -> tuple[Node | None, int]:
->>>>>>> ea6f937d
-        """安全なパラグラフ解析（エラー回復機能付き）"""
-        try:
-            node, next_index = self.block_parser.parse_paragraph(lines, current)
-            return node, next_index
-        except Exception as e:
-            # エラー回復: 次の空行まで進む
-            recovery_index = self._find_next_empty_line(lines, current)
-            if recovery_index > current:
-                self.logger.info(f"Paragraph error recovered at line {recovery_index}")
-                return None, recovery_index
-<<<<<<< HEAD
-            
-            self.logger.warning(f"Paragraph parse error: {e}")
-            self.add_error(f"Paragraph parse error: {str(e)}")
-            return None, current + 1
-    
-=======
-
-            self.logger.warning(f"Paragraph parse error: {e}")
-            self.add_error(f"Paragraph parse error: {str(e)}")
-            return None, current + 1
-
->>>>>>> ea6f937d
-    def _find_block_end_marker(self, lines: list[str], start: int) -> int:
-        """ブロック終了マーカーを検索"""
-        for i in range(start + 1, len(lines)):
-            line = lines[i].strip()
-<<<<<<< HEAD
-            if line == "##" or (line.startswith('#') and self.block_parser.is_opening_marker(line)):
-                return i
-        return start + 1  # 見つからない場合は次の行
-    
-=======
-            if line == "##" or (
-                line.startswith("#") and self.block_parser.is_opening_marker(line)
-            ):
-                return i
-        return start + 1  # 見つからない場合は次の行
-
->>>>>>> ea6f937d
-    def _find_list_end(self, lines: list[str], start: int, list_type: str) -> int:
-        """リスト終了位置を検索"""
-        for i in range(start + 1, len(lines)):
-            line = lines[i].strip()
-            if not line:  # 空行でリスト終了
-                return i
-            if not self.list_parser.is_list_line(line):  # リスト以外の行
-                return i
-        return start + 1
-<<<<<<< HEAD
-    
-=======
-
->>>>>>> ea6f937d
-    def _find_next_empty_line(self, lines: list[str], start: int) -> int:
-        """次の空行を検索"""
-        for i in range(start + 1, len(lines)):
-            if not lines[i].strip():
-                return i
-        return start + 1
-<<<<<<< HEAD
-    
     def _count_lines_efficiently(self, file_path: Path) -> int:
         """効率的な行数カウント"""
         try:
-            with open(file_path, 'rb') as file:
-=======
-
-    def _count_lines_efficiently(self, file_path: Path) -> int:
-        """効率的な行数カウント"""
-        try:
-            with open(file_path, "rb") as file:
->>>>>>> ea6f937d
+            with open(file_path, "r", encoding="utf-8") as file:
                 line_count = sum(1 for _ in file)
             return line_count
         except Exception:
@@ -1475,11 +647,7 @@
             file_size = file_path.stat().st_size
             # 平均行長を60文字と仮定
             return max(1, int(file_size / 60))
-<<<<<<< HEAD
-    
-=======
-
->>>>>>> ea6f937d
+
     def _calculate_progress(self, current_line: int) -> dict:
         """プログレス情報を計算"""
         if self.total_lines == 0:
@@ -1487,110 +655,50 @@
             eta_seconds = 0
         else:
             progress_percent = min(100.0, (current_line / self.total_lines) * 100)
-<<<<<<< HEAD
-            
-            # ETA算出（簡易版）
-            if current_line > 0 and progress_percent > 0:
-                # 現在の処理速度から残り時間を推定
-                elapsed_estimate = current_line / max(1, self.PROGRESS_UPDATE_INTERVAL) * 0.1  # 概算
-                remaining_percent = 100.0 - progress_percent
-                eta_seconds = (elapsed_estimate * remaining_percent) / max(0.1, progress_percent)
-            else:
-                eta_seconds = 0
-        
-        return {
-            'current_line': current_line,
-            'total_lines': self.total_lines,
-            'progress_percent': progress_percent,
-            'eta_seconds': int(eta_seconds),
-            'errors_count': len(self.errors)
-        }
-    
-=======
-
-            # ETA算出（簡易版）
-            if current_line > 0 and progress_percent > 0:
-                # 現在の処理速度から残り時間を推定
-                elapsed_estimate = (
-                    current_line / max(1, self.PROGRESS_UPDATE_INTERVAL) * 0.1
-                )  # 概算
-                remaining_percent = 100.0 - progress_percent
-                eta_seconds = (elapsed_estimate * remaining_percent) / max(
-                    0.1, progress_percent
-                )
-            else:
-                eta_seconds = 0
+            # ETAは簡易計算（実際の実装では処理速度を考慮）
+            eta_seconds = max(0, int((self.total_lines - current_line) * 0.01))
 
         return {
             "current_line": current_line,
             "total_lines": self.total_lines,
             "progress_percent": progress_percent,
-            "eta_seconds": int(eta_seconds),
-            "errors_count": len(self.errors),
+            "eta_seconds": eta_seconds,
         }
 
->>>>>>> ea6f937d
     def cancel_parsing(self) -> None:
         """解析処理をキャンセル"""
         self._cancelled = True
         self.logger.info("Parse cancellation requested")
-<<<<<<< HEAD
-    
-    def get_errors(self) -> list[str]:
-        """解析エラーを取得"""
-        return self.errors
-    
-=======
-
-    def get_errors(self) -> list[str]:
-        """解析エラーを取得"""
-        return self.errors
-
->>>>>>> ea6f937d
+
     def add_error(self, error: str) -> None:
         """解析エラーを追加"""
         self.errors.append(error)
         self.logger.warning(f"Parse error: {error}")
 
+    def get_errors(self) -> list[str]:
+        """解析エラーを取得"""
+        return self.errors[:]
+
 
 # 既存Parserクラスとの互換性維持のためのラッパー関数
-<<<<<<< HEAD
-def parse_with_streaming(text: str, config=None, use_streaming: bool = None) -> list[Node]:
+def parse_with_error_config(text: str, config: Any = None, use_streaming: bool | None = None) -> list[Node]:
     """
-    ストリーミングパーサーを使用した解析（互換性維持）
-    
-=======
-def parse_with_streaming(
-    text: str, config=None, use_streaming: bool = None
-) -> list[Node]:
-    """
-    ストリーミングパーサーを使用した解析（互換性維持）
-
->>>>>>> ea6f937d
+    エラー設定対応の解析関数（ストリーミング対応）
+
     Args:
         text: 解析対象テキスト
         config: 設定オブジェクト（現在未使用）
         use_streaming: ストリーミング使用フラグ（Noneの場合は自動判定）
-<<<<<<< HEAD
-        
-=======
-
->>>>>>> ea6f937d
+
     Returns:
         list[Node]: 解析済みAST nodes
     """
     # ストリーミング使用判定
     if use_streaming is None:
         # テキストサイズが大きい場合はストリーミングを使用
-<<<<<<< HEAD
-        text_size_mb = len(text.encode('utf-8')) / (1024 * 1024)
-        use_streaming = text_size_mb > 1.0 or len(text.split('\n')) > 200
-    
-=======
-        text_size_mb = len(text.encode("utf-8")) / (1024 * 1024)
-        use_streaming = text_size_mb > 1.0 or len(text.split("\n")) > 200
-
->>>>>>> ea6f937d
+        size_mb = len(text.encode('utf-8')) / (1024 * 1024)
+        use_streaming = size_mb > 1.0
+
     if use_streaming:
         parser = StreamingParser(config=config)
         nodes = list(parser.parse_streaming_from_text(text))
