import json
import re
from typing import Any, Dict, List, Optional, Tuple, Union

from kumihan_formatter.core.list_parser import ListParser, find_outermost_list
from kumihan_formatter.parser_utils import (
    extract_json_path,
    find_closing_brace,
    find_matching_quote,
    is_valid_json_path_character,
    remove_quotes,
)


class JsonParser:
    """
    JSON文字列から特定のパスの値を取得するパーサークラス。
    """

    def __init__(
        self,
        json_string: str,
        json_path: str,
        *,
        max_depth: int = 10,
        debug: bool = False,
        use_list_parser: bool = True,
    ) -> None:
        """
        JsonParserの新しいインスタンスを初期化します。

        Args:
            json_string (str): 解析するJSON文字列。
            json_path (str): 抽出するJSONパス。
            max_depth (int, optional): 解析するJSONの最大深度。デフォルトは10。
            debug (bool, optional): デバッグモードを有効にするかどうか。デフォルトはFalse。
            use_list_parser (bool, optional): ListParserを使用するかどうか。デフォルトはTrue。
        """
        self.json_string = json_string
        self.json_path = json_path
        self.max_depth = max_depth
        self.debug = debug
        self.use_list_parser = use_list_parser
        self.current_path: List[Union[str, int]] = []
        self.results: List[Any] = []
        self.index = 0
        self.brace_count = 0
        self.in_string = False
        self.string_start = 0
        self.string_quote = ""
        self.list_level = 0
        self.list_start = -1
        self.list_end = -1
        self.list_buffer = ""
        self.escaped = False

    def _debug_print(self, *args: Any) -> None:
        """
        デバッグモードが有効な場合に、デバッグ情報を出力します。

        Args:
            *args (Any): 出力するデバッグ情報。
        """
        if self.debug:
            print(*args)

    def _normalize_index(self, index: str) -> Union[str, int]:
        """
        インデックスを整数または文字列に正規化します。

        Args:
            index (str): 正規化するインデックス。

        Returns:
            Union[str, int]: 正規化されたインデックス。
        """
        try:
            return int(index)
        except ValueError:
            return index

    def _path_matches(self) -> bool:
        """
        現在のパスがJSONパスと一致するかどうかを確認します。

        Returns:
            bool: パスが一致する場合はTrue、そうでない場合はFalse。
        """
        expected_path = [
            self._normalize_index(part) for part in extract_json_path(self.json_path)
        ]
        return self.current_path == expected_path

    def _add_result(self, value: Any) -> None:
        """
        結果リストに値を追加します。

<<<<<<< HEAD
        Args:
            value (Any): 追加する値。
        """
        self.results.append(value)

    def parse(self) -> List[Any]:
        """
        JSON文字列を解析して、指定されたJSONパスに一致する値を抽出します。
=======
    def log_performance_summary(
        self, processing_time: float, total_lines: int, total_nodes: int
    ) -> None:
        """パフォーマンスサマリーをログ出力（ハンドラー委譲）"""
        self.parallel_handler.log_performance_summary(
            processing_time, total_lines, total_nodes
        )

    def _parse_line(self) -> Node | None:
        """Parse a single line or block starting from current position"""
        if self.current >= len(self.lines):
            return None

        # Issue #880修正: graceful error handlingの設定に応じて適切な処理を選択
        if self.graceful_errors:
            return self._parse_line_with_graceful_errors()
        else:
            return self._parse_line_traditional()

    def _parse_line_traditional(self) -> Node | None:
        """従来のパース処理（エラー時に例外をスロー）"""
        line = self.lines[self.current].strip()

        # Parse block markers first
        if self.block_parser.is_opening_marker(line):
            self.logger.debug(f"Found block marker at line {self.current}")
            node, next_index = self.block_parser.parse_block_marker(
                self.lines, self.current
            )
            self.current = next_index
            return node

        # Issue #880修正: 通常テキストの処理を追加（フォールバック方式）
        if hasattr(self, "block_handler") and self.block_handler:
            result, next_index = self.block_handler.parse_line_fallback(
                self.lines, self.current
            )
            if result:
                self.current = next_index
                return result

        # フォールバック: インライン記法処理を含むテキストノード作成
        if line:
            # Issue #880修正: キーワード記法の処理を追加
            if hasattr(self, "keyword_parser") and self.keyword_parser:
                # キーワード記法（脚注等）の解析を試行
                try:
                    keywords, metadata, patterns = (
                        self.keyword_parser.parse_marker_keywords(line)
                    )
                    if keywords or metadata:
                        from .core.ast_nodes import Node

                        content_node = Node(
                            type="keyword", content=line, attributes=metadata
                        )
                        self.current += 1
                        return content_node
                except Exception:
                    # パース失敗時は通常のテキスト処理に続行
                    pass

            # 基本的なテキストノード作成
            from .core.ast_nodes import Node

            text_node = Node(type="text", content=line)
            self.current += 1
            return text_node

        # 空行の場合は次に進む
        self.current += 1
        return None
>>>>>>> 55efa09d

        Returns:
            List[Any]: 抽出された値のリスト。
        """
        while self.index < len(self.json_string):
            char = self.json_string[self.index]

            if self.in_string:
                self._handle_string(char)
            elif self.list_level > 0:
                self._handle_list(char)
            else:
                if char == "{":
                    self._handle_object_start()
                elif char == "}":
                    self._handle_object_end()
                elif char == '"' or char == "'":
                    self._handle_string(char)
                elif char == ":":
                    self._handle_colon()
                elif char == ",":
                    self._handle_comma()
                elif char == "[":
                    self._handle_list_start()
                elif char == "]":
                    self._handle_list_end()

            self.index += 1

        return self.results

    def _handle_object_start(self) -> None:
        """
        オブジェクトの開始を処理します。
        """
        self._debug_print(f"Object start at {self.index}")
        self.brace_count += 1

<<<<<<< HEAD
    def _handle_object_end(self) -> None:
        """
        オブジェクトの終了を処理します。
        """
        self._debug_print(f"Object end at {self.index}")
        if self.brace_count > 0:
            self.brace_count -= 1
        else:
            raise ValueError("Unmatched closing brace }")
=======
        try:
            # Parse block markers first
            if self.block_parser.is_opening_marker(line):
                self.logger.debug(f"Found block marker at line {self.current}")
                node, next_index = self.block_parser.parse_block_marker(
                    self.lines, self.current
                )
                self.current = next_index
                return node

            # Issue #880修正: 通常テキストの処理を追加（フォールバック方式）
            if hasattr(self, "block_handler") and self.block_handler:
                result, next_index = self.block_handler.parse_line_fallback(
                    self.lines, self.current
                )
                if result:
                    self.current = next_index
                    return result

            # フォールバック: インライン記法処理を含むテキストノード作成
            if line:
                # Issue #880修正: キーワード記法の処理を追加
                if hasattr(self, "keyword_parser") and self.keyword_parser:
                    # キーワード記法（脚注等）の解析を試行
                    try:
                        keywords, metadata, patterns = (
                            self.keyword_parser.parse_marker_keywords(line)
                        )
                        if keywords or metadata:
                            from .core.ast_nodes import Node

                            content_node = Node(
                                type="keyword", content=line, attributes=metadata
                            )
                            self.current += 1
                            return content_node
                    except Exception:
                        # パース失敗時は通常のテキスト処理に続行
                        pass

                # 基本的なテキストノード作成
                from .core.ast_nodes import Node

                text_node = Node(type="text", content=line)
                self.current += 1
                return text_node

            # 空行の場合は次に進む
            self.current += 1
            return None

        except Exception as e:
            # エラー回復位置追跡情報を含むログ
            self.logger.debug(
                f"Error recovery info: pos={original_position}->{self.current}, "
                f"line='{original_line.strip()}', error={type(e).__name__}: {e}"
            )
>>>>>>> 55efa09d

        if self.current_path:
            self.current_path.pop()

    def _handle_string(self, char: str) -> None:
        """
        文字列を処理します。

        Args:
            char (str): 現在の文字。
        """
        if not self.in_string:
            self._debug_print(f"String start at {self.index}")
            self.in_string = True
            self.string_start = self.index
            self.string_quote = char
            self.escaped = False
        else:
            if char == self.string_quote and not self.escaped:
                self._debug_print(f"String end at {self.index}")
                self.in_string = False
                string_value = self.json_string[self.string_start + 1 : self.index]
                string_value = remove_quotes(string_value)

                if self._path_matches():
                    self._add_result(string_value)
            self.escaped = char == "\\" and not self.escaped

    def _handle_colon(self) -> None:
        """
        コロンを処理します。
        """
        key_start = self.string_start + 1
        key_end = self.index - 1
        key = self.json_string[key_start:key_end]
        key = remove_quotes(key)
        self._debug_print(f"Key found: {key} at {self.index}")
        self.current_path.append(key)

    def _handle_comma(self) -> None:
        """
        カンマを処理します。
        """
        if self._path_matches():
            # カンマの前の値を取得
            value_start = self.string_start + 1
            value_end = self.index - 1
            value = self.json_string[value_start:value_end]
            value = remove_quotes(value)
            try:
                value = eval(value)  # 数値、真偽値、nullを評価
            except (NameError, SyntaxError):
                pass  # 評価できない場合は文字列として扱う
            self._add_result(value)

    def _handle_list_start(self) -> None:
        """
        リストの開始を処理します。
        """
        if self.list_level == 0:
            self.list_start = self.index
        self.list_level += 1
        self._debug_print(f"List start at {self.index}, level: {self.list_level}")

        if self.list_level == 1 and self.use_list_parser:
            self.list_buffer = ""  # リストバッファを初期化
        self.list_buffer += "["  # リストバッファに文字を追加

    def _handle_list_end(self) -> None:
        """
        リストの終了を処理します。
        """
        self.list_level -= 1
        self._debug_print(f"List end at {self.index}, level: {self.list_level}")
        self.list_buffer += "]"  # リストバッファに文字を追加

        if self.list_level == 0:
            self.list_end = self.index
            self._debug_print(
                f"Parsing list: {self.list_buffer}, start: {self.list_start}, end: {self.list_end}"
            )

            if self._path_matches():
                try:
                    # ListParserを使用してリストを解析
                    parser = ListParser()
                    parsed_list = parser.parse(self.list_buffer)
                    self._add_result(parsed_list)
                except Exception as e:
                    print(f"Error parsing list: {e}")
                    self._add_result(self.list_buffer)  # エラー時は文字列として追加

            self.list_buffer = ""  # リストバッファをクリア

        elif self.list_level > 0 and self.use_list_parser:
            self.list_buffer += "]"  # ネストされたリストの場合はバッファに追加

        if self.current_path and isinstance(self.current_path[-1], int):
            self.current_path.pop()

    def _handle_list(self, char: str) -> None:
        """
        リスト内の文字を処理します。

        Args:
            char (str): 現在の文字。
        """
        if char == "]":
            self._handle_list_end()
        elif char == "[":
            self._handle_list_start()

        if self.use_list_parser:
            self.list_buffer += char


class Parser:
    """
    Main parser class for Kumihan-Formatter.
    Provides backward compatibility and standard parsing interface.
    """
    
    def __init__(self) -> None:
        """Initialize the parser."""
        from kumihan_formatter.core.utilities.logger import get_logger
        self.logger = get_logger(__name__)
        
    def parse(self, text: str) -> str:
        """
        Parse text using Kumihan notation.
        
        Args:
            text (str): Input text to parse
            
        Returns:
            str: Parsed text
        """
        # Basic parsing implementation - can be enhanced
        return text
        
    def get_processing_recommendations(self, text: str) -> Dict[str, Any]:
        """
        Get processing recommendations for the given text.
        
        Args:
            text (str): Input text
            
        Returns:
            Dict[str, Any]: Processing recommendations
        """
        return {
            "processing_type": "standard",
            "estimated_time": 0.1,
            "recommendations": []
        }


def parse(json_string: str, json_path: str, **kwargs: Any) -> List[Any]:
    """
    JSON文字列を解析して、指定されたJSONパスに一致する値を抽出します。
    
    Args:
        json_string (str): 解析するJSON文字列
        json_path (str): 抽出するJSONパス
        **kwargs: JsonParserに渡すオプション引数
        
    Returns:
        List[Any]: 抽出された値のリスト
    """
    parser = JsonParser(json_string, json_path, **kwargs)
    return parser.parse()


def parse_with_error_config(input_string: str) -> Dict[str, Any]:
    """
    エラー設定を考慮してパース処理を実行します。
    
    Args:
        input_string (str): 入力文字列
        
    Returns:
        Dict[str, Any]: パース結果
    """
    try:
        # Simple parsing logic - can be enhanced based on requirements
        return {
            "success": True,
            "result": input_string,
            "errors": []
        }
    except Exception as e:
        return {
            "success": False,
            "result": None,
            "errors": [str(e)]
        }<|MERGE_RESOLUTION|>--- conflicted
+++ resolved
@@ -1,110 +1,483 @@
-import json
-import re
-from typing import Any, Dict, List, Optional, Tuple, Union
-
-from kumihan_formatter.core.list_parser import ListParser, find_outermost_list
-from kumihan_formatter.parser_utils import (
-    extract_json_path,
-    find_closing_brace,
-    find_matching_quote,
-    is_valid_json_path_character,
-    remove_quotes,
-)
-
-
-class JsonParser:
+"""Base parser module - Refactored and modularized parser for Kumihan-Formatter
+
+This is the main parser implementation that integrates specialized handlers.
+Issue #813: Split monolithic parser.py into modular components.
+"""
+
+import time
+from typing import TYPE_CHECKING, Any, Callable, Iterator, Optional
+
+if TYPE_CHECKING:
+    from .core.common.error_base import GracefulSyntaxError
+
+# Import specialized handlers
+from .block_handler import BlockHandler
+from .core.ast_nodes import Node, error_node
+from .core.block_parser import BlockParser
+from .core.keyword_parser import KeywordParser
+from .core.list_parser import ListParser
+from .core.utilities.logger import get_logger
+from .inline_handler import InlineHandler
+from .parallel_processor import ParallelProcessorHandler
+from .streaming_parser import StreamingParser
+
+
+# Issue #759対応: カスタム例外クラス定義
+class ParallelProcessingError(Exception):
+    """並列処理固有のエラー"""
+
+    pass
+
+
+class ChunkProcessingError(Exception):
+    """チャンク処理でのエラー"""
+
+    pass
+
+
+class MemoryMonitoringError(Exception):
+    """メモリ監視でのエラー"""
+
+    pass
+
+
+# Issue #759対応: 並列処理設定クラス
+class ParallelProcessingConfig:
+    """並列処理の設定管理"""
+
+    def __init__(self) -> None:
+        # 並列処理しきい値設定
+        self.parallel_threshold_lines = 10000  # 10K行以上で並列化
+        self.parallel_threshold_size = 10 * 1024 * 1024  # 10MB以上で並列化
+
+        # チャンク設定
+        self.min_chunk_size = 50
+        self.max_chunk_size = 2000
+        self.target_chunks_per_core = 2  # CPUコアあたりのチャンク数
+
+        # メモリ監視設定
+        self.memory_warning_threshold_mb = 150
+        self.memory_critical_threshold_mb = 250
+        self.memory_check_interval = 10  # チャンク数
+
+        # タイムアウト設定
+        self.processing_timeout_seconds = 300  # 5分
+        self.chunk_timeout_seconds = 30  # 30秒
+
+        # パフォーマンス設定
+        self.enable_progress_callbacks = True
+        self.progress_update_interval = 100  # 行数
+        self.enable_memory_monitoring = True
+        self.enable_gc_optimization = True
+
+    @classmethod
+    def from_environment(cls) -> "ParallelProcessingConfig":
+        """環境変数から設定を読み込み"""
+        import os
+
+        config = cls()
+
+        # 環境変数からの設定上書き
+        if threshold_lines := os.getenv("KUMIHAN_PARALLEL_THRESHOLD_LINES"):
+            try:
+                config.parallel_threshold_lines = int(threshold_lines)
+            except ValueError:
+                pass
+
+        if threshold_size := os.getenv("KUMIHAN_PARALLEL_THRESHOLD_SIZE"):
+            try:
+                config.parallel_threshold_size = int(threshold_size)
+            except ValueError:
+                pass
+
+        if memory_limit := os.getenv("KUMIHAN_MEMORY_LIMIT_MB"):
+            try:
+                memory_limit_int = int(memory_limit)
+                config.memory_critical_threshold_mb = memory_limit_int
+                config.memory_warning_threshold_mb = int(memory_limit_int * 0.6)
+            except ValueError:
+                pass
+
+        if timeout := os.getenv("KUMIHAN_PROCESSING_TIMEOUT"):
+            try:
+                config.processing_timeout_seconds = int(timeout)
+            except ValueError:
+                pass
+
+        return config
+
+    def validate(self) -> bool:
+        """設定値の検証"""
+        try:
+            assert self.parallel_threshold_lines > 0
+            assert self.parallel_threshold_size > 0
+            assert self.min_chunk_size > 0
+            assert self.max_chunk_size > self.min_chunk_size
+            assert self.memory_warning_threshold_mb > 0
+            assert self.memory_critical_threshold_mb > self.memory_warning_threshold_mb
+            assert self.processing_timeout_seconds > 0
+            return True
+        except AssertionError:
+            return False
+
+
+class Parser:
     """
-    JSON文字列から特定のパスの値を取得するパーサークラス。
+    Kumihan記法のメインパーサー（モジュラー設計版）
+
+    Issue #813対応: 巨大なparser.pyを5つのモジュールに分割
+    - base_parser.py: メイン統合クラス（このファイル）
+    - block_handler.py: ブロック記法処理
+    - inline_handler.py: インライン記法処理
+    - parallel_processor.py: 並列処理ロジック
+    - streaming_parser.py: ストリーミングパーサー
+
+    設計原則:
+    - 単一責任原則: 各ハンドラーは特定の責任を持つ
+    - 依存性注入: ハンドラーにParserインスタンスを注入
+    - 後方互換性: 既存APIを完全に維持
     """
 
     def __init__(
         self,
-        json_string: str,
-        json_path: str,
-        *,
-        max_depth: int = 10,
-        debug: bool = False,
-        use_list_parser: bool = True,
+        config: Any = None,
+        graceful_errors: bool = False,
+        parallel_config: ParallelProcessingConfig | None = None,
     ) -> None:
+        """Initialize parser with specialized handlers
+
+        Args:
+            config: Parser configuration (ignored for simplification)
+            graceful_errors: Enable graceful error handling (Issue #700)
+            parallel_config: 並列処理設定（Issue #759コードレビュー対応）
         """
-        JsonParserの新しいインスタンスを初期化します。
-
-        Args:
-            json_string (str): 解析するJSON文字列。
-            json_path (str): 抽出するJSONパス。
-            max_depth (int, optional): 解析するJSONの最大深度。デフォルトは10。
-            debug (bool, optional): デバッグモードを有効にするかどうか。デフォルトはFalse。
-            use_list_parser (bool, optional): ListParserを使用するかどうか。デフォルトはTrue。
-        """
-        self.json_string = json_string
-        self.json_path = json_path
-        self.max_depth = max_depth
-        self.debug = debug
-        self.use_list_parser = use_list_parser
-        self.current_path: List[Union[str, int]] = []
-        self.results: List[Any] = []
-        self.index = 0
-        self.brace_count = 0
-        self.in_string = False
-        self.string_start = 0
-        self.string_quote = ""
-        self.list_level = 0
-        self.list_start = -1
-        self.list_end = -1
-        self.list_buffer = ""
-        self.escaped = False
-
-    def _debug_print(self, *args: Any) -> None:
-        """
-        デバッグモードが有効な場合に、デバッグ情報を出力します。
-
-        Args:
-            *args (Any): 出力するデバッグ情報。
-        """
-        if self.debug:
-            print(*args)
-
-    def _normalize_index(self, index: str) -> Union[str, int]:
-        """
-        インデックスを整数または文字列に正規化します。
-
-        Args:
-            index (str): 正規化するインデックス。
-
-        Returns:
-            Union[str, int]: 正規化されたインデックス。
-        """
+        # 基本設定
+        self.config = None
+        self.lines: list[str] = []
+        self.current = 0
+        self.errors: list[Any] = []
+        self.logger = get_logger(__name__)
+
+        # Issue #700: graceful error handling
+        self.graceful_errors = graceful_errors
+        self.graceful_syntax_errors: list["GracefulSyntaxError"] = []
+
+        # Issue #759: 並列処理設定の外部化対応
+        self.parallel_config = (
+            parallel_config or ParallelProcessingConfig.from_environment()
+        )
+
+        # 設定値検証
+        if not self.parallel_config.validate():
+            self.logger.warning(
+                "Invalid parallel processing configuration, using defaults"
+            )
+            self.parallel_config = ParallelProcessingConfig()
+
+        # 修正提案エンジン
+        if graceful_errors:
+            from .core.error_analysis.correction_engine import CorrectionEngine
+
+            self.correction_engine = CorrectionEngine()
+            self.logger.info(
+                "Correction engine initialized for graceful error handling"
+            )
+
+        # Initialize specialized parsers
+        self.keyword_parser = KeywordParser()
+        self.list_parser = ListParser(self.keyword_parser)
+        self.block_parser = BlockParser(self.keyword_parser)
+
+        # Issue #700: graceful error handling対応
+        if graceful_errors:
+            self.block_parser.set_parser_reference(self)
+
+        # Issue #759: 並列処理統合
+        from .core.utilities.parallel_processor import ParallelChunkProcessor
+
+        self.parallel_processor = ParallelChunkProcessor()
+
+        # 並列処理のしきい値設定
+        self.parallel_threshold_lines = self.parallel_config.parallel_threshold_lines
+        self.parallel_threshold_size = self.parallel_config.parallel_threshold_size
+
+        # Issue #813: 特化ハンドラーの初期化（依存性注入）
+        self.block_handler = BlockHandler(self)
+        self.inline_handler = InlineHandler(self)
+        self.parallel_handler = ParallelProcessorHandler(self)
+
+        # ストリーミング処理用状態
+        self._cancelled = False
+
+        # スレッドローカルストレージ
+        import threading
+
+        self._thread_local = threading.local()
+
+        self.logger.debug(
+            f"Modular Parser initialized with specialized handlers "
+            f"(graceful_errors={graceful_errors}, "
+            f"parallel_threshold={self.parallel_threshold_lines} lines, "
+            f"memory_limit={self.parallel_config.memory_critical_threshold_mb}MB)"
+        )
+
+    @property
+    def _thread_local_storage(self) -> Any:
+        """スレッドローカルストレージへの統一アクセス"""
+        return self._thread_local
+
+    def parse(self, text: str) -> list[Node]:
+        """Parse text into AST nodes"""
+        self.lines = text.split("\n")
+        self.current = 0
+        self.errors = []
+        nodes = []
+
+        self.logger.info(f"Starting parse of {len(self.lines)} lines")
+        self.logger.debug(f"Input text length: {len(text)} characters")
+
+        # 無限ループ防止のための安全装置
+        max_iterations = len(self.lines) * 2
+        iteration_count = 0
+
+        while self.current < len(self.lines) and iteration_count < max_iterations:
+            previous_current = self.current
+            node = self._parse_line()
+
+            if node:
+                nodes.append(node)
+                self.logger.debug(
+                    f"Parsed node type: {node.type} at line {self.current}"
+                )
+
+            # 無限ループ防止: currentが進んでいない場合
+            if self.current == previous_current:
+                self.logger.warning(
+                    f"Parser stuck at line {self.current}, forcing advance"
+                )
+                self.current += 1
+
+            iteration_count += 1
+
+        if iteration_count >= max_iterations:
+            self.logger.error(
+                f"Parser hit maximum iteration limit ({max_iterations}), stopping"
+            )
+            self.add_error(f"Parser exceeded maximum iterations at line {self.current}")
+
+        self.logger.info(
+            f"Parse complete: {len(nodes)} nodes created, {len(self.errors)} errors"
+        )
+        return nodes
+
+    def parse_optimized(self, text: str) -> list[Node]:
+        """最適化されたパース処理（Issue #727 パフォーマンス最適化対応）"""
+        self.logger.info(f"Starting optimized parse of {len(text)} characters")
+
+        # 最適化: 行分割を効率化
+        self.lines = self._split_lines_optimized(text)
+        self.current = 0
+        self.errors = []
+        nodes = []
+
+        # パフォーマンス監視開始
+        from typing import cast
+
+        from .core.performance import monitor_performance
+        from .core.performance.monitor import PerformanceContext
+
+        with cast(
+            PerformanceContext, monitor_performance("optimized_parse")
+        ) as perf_monitor:
+            # パターンキャッシュ初期化
+            pattern_cache: dict[str, Any] = {}
+            line_type_cache: dict[str, str] = {}
+
+            # 最適化: 事前にラインタイプを一括解析
+            line_types = self.block_handler.analyze_line_types_batch(self.lines)
+
+            # メインパースループ（最適化版）
+            while self.current < len(self.lines):
+                previous_current = self.current
+
+                # 最適化されたライン解析（ハンドラー委譲）
+                node = self.block_handler.parse_line_optimized(
+                    line_types, pattern_cache, line_type_cache, self.current
+                )
+
+                if node:
+                    nodes.append(node)
+                    if hasattr(perf_monitor, "record_item_processed"):
+                        perf_monitor.record_item_processed()
+
+                # 進捗チェック（最適化）
+                if self.current == previous_current:
+                    self.logger.warning(
+                        f"Parser stuck at line {self.current}, forcing advance"
+                    )
+                    self.current += 1
+
+            self.logger.info(
+                f"Optimized parse complete: {len(nodes)} nodes, {len(self.errors)} errors"
+            )
+
+        return nodes
+
+    def _split_lines_optimized(self, text: str) -> list[str]:
+        """Issue #757対応: 行分割の最適化実装"""
+        # 大容量ファイル用の最適化された行分割
+        if len(text) > 1000000:  # 1MB以上
+            # メモリ効率を重視した分割
+            return text.splitlines()
+
+        # 通常サイズの場合
+        return text.splitlines()
+
+    def parse_streaming_from_text(
+        self,
+        text: str,
+        progress_callback: Optional[Callable[[dict[str, Any]], None]] = None,
+    ) -> Iterator[Node]:
+        """Issue #757対応: ストリーミングパース（ハンドラー委譲）"""
+
+        self.logger.info(
+            f"Starting streaming parse: {len(text)} chars, "
+            f"progress_callback={'enabled' if progress_callback else 'disabled'}"
+        )
+
+        lines = text.split("\n")
+        total_lines = len(lines)
+        current_line = 0
+        start_time = time.time()
+
+        # ストリーミング処理状態
+        self._cancelled = False
+        processed_nodes = 0
+
         try:
-            return int(index)
-        except ValueError:
-            return index
-
-    def _path_matches(self) -> bool:
-        """
-        現在のパスがJSONパスと一致するかどうかを確認します。
-
-        Returns:
-            bool: パスが一致する場合はTrue、そうでない場合はFalse。
-        """
-        expected_path = [
-            self._normalize_index(part) for part in extract_json_path(self.json_path)
-        ]
-        return self.current_path == expected_path
-
-    def _add_result(self, value: Any) -> None:
-        """
-        結果リストに値を追加します。
-
-<<<<<<< HEAD
-        Args:
-            value (Any): 追加する値。
-        """
-        self.results.append(value)
-
-    def parse(self) -> List[Any]:
-        """
-        JSON文字列を解析して、指定されたJSONパスに一致する値を抽出します。
-=======
+            # チャンクサイズを動的に決定
+            chunk_size = self.parallel_handler.calculate_optimal_chunk_size(total_lines)
+
+            self.logger.info(
+                f"Streaming configuration: {total_lines} lines, "
+                f"chunk_size={chunk_size}"
+            )
+
+            # チャンク単位での処理
+            while current_line < total_lines and not self._cancelled:
+                # チャンク範囲決定
+                chunk_end = min(current_line + chunk_size, total_lines)
+                chunk_lines = lines[current_line:chunk_end]
+
+                # プログレス更新
+                progress_percent = (current_line / total_lines) * 100
+                elapsed = time.time() - start_time
+                eta_seconds = (
+                    int((elapsed / max(current_line, 1)) * (total_lines - current_line))
+                    if current_line > 0
+                    else 0
+                )
+
+                if progress_callback:
+                    progress_info = {
+                        "current_line": current_line,
+                        "total_lines": total_lines,
+                        "progress_percent": progress_percent,
+                        "eta_seconds": eta_seconds,
+                        "processing_rate": current_line / elapsed if elapsed > 0 else 0,
+                        "chunk_id": current_line // chunk_size,
+                    }
+                    progress_callback(progress_info)
+
+                # チャンク内容を解析
+                chunk_text = "\n".join(chunk_lines)
+                if chunk_text.strip():  # 空チャンクスキップ
+                    try:
+                        # チャンク解析（最適化されたパーサー使用）
+                        chunk_nodes = self.parallel_handler.parse_chunk_optimized(
+                            chunk_text, current_line, chunk_end
+                        )
+
+                        # ストリーミング出力
+                        for node in chunk_nodes:
+                            if self._cancelled:
+                                break
+                            yield node
+                            processed_nodes += 1
+
+                    except Exception as e:
+                        self.logger.warning(
+                            f"Error parsing chunk {current_line}-{chunk_end}: {e}"
+                        )
+
+                current_line = chunk_end
+
+                # 定期的なメモリ解放
+                if processed_nodes % 1000 == 0:
+                    import gc
+
+                    gc.collect()
+
+            # 最終プログレス更新
+            if progress_callback and not self._cancelled:
+                final_progress = {
+                    "current_line": total_lines,
+                    "total_lines": total_lines,
+                    "progress_percent": 100.0,
+                    "eta_seconds": 0,
+                    "processing_rate": total_lines / (time.time() - start_time),
+                    "completed": True,
+                }
+                progress_callback(final_progress)
+
+            elapsed_total = time.time() - start_time
+            self.logger.info(
+                f"Streaming parse completed: {processed_nodes} nodes in {elapsed_total:.2f}s "
+                f"({total_lines / elapsed_total:.0f} lines/sec)"
+            )
+
+        except Exception as e:
+            self.logger.error(f"Streaming parse failed: {e}")
+            # フォールバック: 従来の解析方式
+            self.logger.info("Falling back to optimized parse")
+            yield from self.parse_optimized(text)
+        finally:
+            # クリーンアップ
+            self._cancelled = False
+
+    def parse_parallel_streaming(
+        self,
+        text: str,
+        progress_callback: Optional[Callable[[dict[str, Any]], None]] = None,
+    ) -> Iterator[Node]:
+        """並列ストリーミング処理（ハンドラー委譲）"""
+        yield from self.parallel_handler.parse_parallel_streaming(
+            text, progress_callback
+        )
+
+    def cancel_parsing(self) -> None:
+        """ストリーミング解析の安全なキャンセル"""
+        self.logger.info("Cancelling streaming parse...")
+        self._cancelled = True
+
+    def get_performance_statistics(self) -> dict[str, Any]:
+        """パフォーマンス統計を取得"""
+        return {
+            "total_lines": len(self.lines) if hasattr(self, "lines") else 0,
+            "current_position": self.current,
+            "errors_count": len(self.errors),
+            "graceful_errors_count": (
+                len(self.graceful_syntax_errors)
+                if hasattr(self, "graceful_syntax_errors")
+                else 0
+            ),
+            "heading_count": getattr(self.block_parser, "heading_counter", 0),
+        }
+
+    def get_parallel_processing_metrics(self) -> dict[str, Any]:
+        """並列処理メトリクスを取得（ハンドラー委譲）"""
+        return self.parallel_handler.get_parallel_processing_metrics()
+
     def log_performance_summary(
         self, processing_time: float, total_lines: int, total_nodes: int
     ) -> None:
@@ -177,56 +550,16 @@
         # 空行の場合は次に進む
         self.current += 1
         return None
->>>>>>> 55efa09d
-
-        Returns:
-            List[Any]: 抽出された値のリスト。
-        """
-        while self.index < len(self.json_string):
-            char = self.json_string[self.index]
-
-            if self.in_string:
-                self._handle_string(char)
-            elif self.list_level > 0:
-                self._handle_list(char)
-            else:
-                if char == "{":
-                    self._handle_object_start()
-                elif char == "}":
-                    self._handle_object_end()
-                elif char == '"' or char == "'":
-                    self._handle_string(char)
-                elif char == ":":
-                    self._handle_colon()
-                elif char == ",":
-                    self._handle_comma()
-                elif char == "[":
-                    self._handle_list_start()
-                elif char == "]":
-                    self._handle_list_end()
-
-            self.index += 1
-
-        return self.results
-
-    def _handle_object_start(self) -> None:
-        """
-        オブジェクトの開始を処理します。
-        """
-        self._debug_print(f"Object start at {self.index}")
-        self.brace_count += 1
-
-<<<<<<< HEAD
-    def _handle_object_end(self) -> None:
-        """
-        オブジェクトの終了を処理します。
-        """
-        self._debug_print(f"Object end at {self.index}")
-        if self.brace_count > 0:
-            self.brace_count -= 1
-        else:
-            raise ValueError("Unmatched closing brace }")
-=======
+
+    def _parse_line_with_graceful_errors(self) -> Node | None:
+        """graceful error handling対応のパース処理"""
+        # エラー回復位置追跡の実装
+        original_position = self.current
+        original_line = (
+            self.lines[self.current] if self.current < len(self.lines) else ""
+        )
+        line = original_line.strip()
+
         try:
             # Parse block markers first
             if self.block_parser.is_opening_marker(line):
@@ -284,200 +617,138 @@
                 f"Error recovery info: pos={original_position}->{self.current}, "
                 f"line='{original_line.strip()}', error={type(e).__name__}: {e}"
             )
->>>>>>> 55efa09d
-
-        if self.current_path:
-            self.current_path.pop()
-
-    def _handle_string(self, char: str) -> None:
-        """
-        文字列を処理します。
-
-        Args:
-            char (str): 現在の文字。
-        """
-        if not self.in_string:
-            self._debug_print(f"String start at {self.index}")
-            self.in_string = True
-            self.string_start = self.index
-            self.string_quote = char
-            self.escaped = False
-        else:
-            if char == self.string_quote and not self.escaped:
-                self._debug_print(f"String end at {self.index}")
-                self.in_string = False
-                string_value = self.json_string[self.string_start + 1 : self.index]
-                string_value = remove_quotes(string_value)
-
-                if self._path_matches():
-                    self._add_result(string_value)
-            self.escaped = char == "\\" and not self.escaped
-
-    def _handle_colon(self) -> None:
-        """
-        コロンを処理します。
-        """
-        key_start = self.string_start + 1
-        key_end = self.index - 1
-        key = self.json_string[key_start:key_end]
-        key = remove_quotes(key)
-        self._debug_print(f"Key found: {key} at {self.index}")
-        self.current_path.append(key)
-
-    def _handle_comma(self) -> None:
-        """
-        カンマを処理します。
-        """
-        if self._path_matches():
-            # カンマの前の値を取得
-            value_start = self.string_start + 1
-            value_end = self.index - 1
-            value = self.json_string[value_start:value_end]
-            value = remove_quotes(value)
-            try:
-                value = eval(value)  # 数値、真偽値、nullを評価
-            except (NameError, SyntaxError):
-                pass  # 評価できない場合は文字列として扱う
-            self._add_result(value)
-
-    def _handle_list_start(self) -> None:
-        """
-        リストの開始を処理します。
-        """
-        if self.list_level == 0:
-            self.list_start = self.index
-        self.list_level += 1
-        self._debug_print(f"List start at {self.index}, level: {self.list_level}")
-
-        if self.list_level == 1 and self.use_list_parser:
-            self.list_buffer = ""  # リストバッファを初期化
-        self.list_buffer += "["  # リストバッファに文字を追加
-
-    def _handle_list_end(self) -> None:
-        """
-        リストの終了を処理します。
-        """
-        self.list_level -= 1
-        self._debug_print(f"List end at {self.index}, level: {self.list_level}")
-        self.list_buffer += "]"  # リストバッファに文字を追加
-
-        if self.list_level == 0:
-            self.list_end = self.index
-            self._debug_print(
-                f"Parsing list: {self.list_buffer}, start: {self.list_start}, end: {self.list_end}"
-            )
-
-            if self._path_matches():
-                try:
-                    # ListParserを使用してリストを解析
-                    parser = ListParser()
-                    parsed_list = parser.parse(self.list_buffer)
-                    self._add_result(parsed_list)
-                except Exception as e:
-                    print(f"Error parsing list: {e}")
-                    self._add_result(self.list_buffer)  # エラー時は文字列として追加
-
-            self.list_buffer = ""  # リストバッファをクリア
-
-        elif self.list_level > 0 and self.use_list_parser:
-            self.list_buffer += "]"  # ネストされたリストの場合はバッファに追加
-
-        if self.current_path and isinstance(self.current_path[-1], int):
-            self.current_path.pop()
-
-    def _handle_list(self, char: str) -> None:
-        """
-        リスト内の文字を処理します。
-
-        Args:
-            char (str): 現在の文字。
-        """
-        if char == "]":
-            self._handle_list_end()
-        elif char == "[":
-            self._handle_list_start()
-
-        if self.use_list_parser:
-            self.list_buffer += char
-
-
-class Parser:
+
+            self.logger.warning(
+                f"Parsing error at line {original_position}: {e} "
+                f"(original: '{original_line.strip()}')"
+            )
+
+            # エラー位置を回復（元の位置+1に進む）
+            self.current = original_position + 1
+
+            return self._create_error_node(original_line.strip(), str(e))
+
+    def get_errors(self) -> list[str]:
+        """Get parsing errors"""
+        return self.errors
+
+    def add_error(self, error: str) -> None:
+        """Add a parsing error"""
+        self.errors.append(error)
+        self.logger.warning(f"Parse error: {error}")
+
+    def _record_graceful_error(
+        self,
+        line_number: int,
+        column: int,
+        error_type: str,
+        severity: str,
+        message: str,
+        context: str,
+        suggestion: str = "",
+    ) -> None:
+        """Issue #700: graceful error handlingでエラーを記録"""
+        from .core.common.error_base import GracefulSyntaxError
+
+        graceful_error = GracefulSyntaxError(
+            line_number=line_number,
+            column=column,
+            error_type=error_type,
+            severity=severity,
+            message=message,
+            context=context,
+            suggestion=suggestion,
+            file_path="",  # ファイルパスは後で設定
+        )
+
+        # 修正提案エンジンで拡張
+        if hasattr(self, "correction_engine"):
+            graceful_error = self.correction_engine.enhance_error_with_suggestions(
+                graceful_error
+            )
+            self.logger.info(
+                f"Enhanced error with "
+                f"{len(graceful_error.correction_suggestions or [])} suggestions"
+            )
+
+        self.graceful_syntax_errors.append(graceful_error)
+        self.logger.info(f"Graceful error recorded: {message} at line {line_number}")
+
+    def _create_error_node(self, line: str, error_message: str) -> Node:
+        """エラー発生箇所にエラー情報を含むノードを作成"""
+        error_content = f"❌ 解析エラー: {error_message} (original_line: {line})"
+        return error_node(error_content)
+
+    def get_graceful_errors(self) -> list["GracefulSyntaxError"]:
+        """Issue #700: graceful error handlingで収集したエラーを取得"""
+        return self.graceful_syntax_errors
+
+    def has_graceful_errors(self) -> bool:
+        """graceful error handlingでエラーが記録されているかチェック"""
+        return len(self.graceful_syntax_errors) > 0
+
+    def get_graceful_error_summary(self) -> dict[str, Any]:
+        """graceful error handlingのエラーサマリーを取得"""
+        errors_by_severity = {"error": 0, "warning": 0, "info": 0}
+
+        for error in self.graceful_syntax_errors:
+            if error.severity in errors_by_severity:
+                errors_by_severity[error.severity] += 1
+
+        return {
+            "total_errors": len(self.graceful_syntax_errors),
+            "by_severity": errors_by_severity,
+            "has_critical_errors": errors_by_severity["error"] > 0,
+        }
+
+    def get_statistics(self) -> dict[str, Any]:
+        """Get parsing statistics"""
+        return {
+            "total_lines": len(self.lines),
+            "errors_count": len(self.errors),
+            "heading_count": self.block_parser.heading_counter,
+        }
+
+
+def parse(text: str, config: Any = None) -> list[Node]:
     """
-    Main parser class for Kumihan-Formatter.
-    Provides backward compatibility and standard parsing interface.
+    Main parsing function (compatibility with existing API)
+
+    Args:
+        text: Input text to parse
+        config: Optional configuration
+
+    Returns:
+        list[Node]: Parsed AST nodes
     """
-    
-    def __init__(self) -> None:
-        """Initialize the parser."""
-        from kumihan_formatter.core.utilities.logger import get_logger
-        self.logger = get_logger(__name__)
-        
-    def parse(self, text: str) -> str:
-        """
-        Parse text using Kumihan notation.
-        
-        Args:
-            text (str): Input text to parse
-            
-        Returns:
-            str: Parsed text
-        """
-        # Basic parsing implementation - can be enhanced
-        return text
-        
-    def get_processing_recommendations(self, text: str) -> Dict[str, Any]:
-        """
-        Get processing recommendations for the given text.
-        
-        Args:
-            text (str): Input text
-            
-        Returns:
-            Dict[str, Any]: Processing recommendations
-        """
-        return {
-            "processing_type": "standard",
-            "estimated_time": 0.1,
-            "recommendations": []
-        }
-
-
-def parse(json_string: str, json_path: str, **kwargs: Any) -> List[Any]:
+    parser = Parser(config)
+    return parser.parse(text)
+
+
+def parse_with_error_config(
+    text: str, config: Any = None, use_streaming: bool | None = None
+) -> list[Node]:
     """
-    JSON文字列を解析して、指定されたJSONパスに一致する値を抽出します。
-    
+    エラー設定対応の解析関数（ストリーミング対応）
+
     Args:
-        json_string (str): 解析するJSON文字列
-        json_path (str): 抽出するJSONパス
-        **kwargs: JsonParserに渡すオプション引数
-        
+        text: 解析対象テキスト
+        config: 設定オブジェクト（現在未使用）
+        use_streaming: ストリーミング使用フラグ（Noneの場合は自動判定）
+
     Returns:
-        List[Any]: 抽出された値のリスト
+        list[Node]: 解析済みAST nodes
     """
-    parser = JsonParser(json_string, json_path, **kwargs)
-    return parser.parse()
-
-
-def parse_with_error_config(input_string: str) -> Dict[str, Any]:
-    """
-    エラー設定を考慮してパース処理を実行します。
-    
-    Args:
-        input_string (str): 入力文字列
-        
-    Returns:
-        Dict[str, Any]: パース結果
-    """
-    try:
-        # Simple parsing logic - can be enhanced based on requirements
-        return {
-            "success": True,
-            "result": input_string,
-            "errors": []
-        }
-    except Exception as e:
-        return {
-            "success": False,
-            "result": None,
-            "errors": [str(e)]
-        }+    # ストリーミング使用判定
+    if use_streaming is None:
+        # テキストサイズが大きい場合はストリーミングを使用
+        size_mb = len(text.encode("utf-8")) / (1024 * 1024)
+        use_streaming = size_mb > 1.0
+
+    if use_streaming:
+        streaming_parser = StreamingParser(config=config)
+        nodes = list(streaming_parser.parse_streaming_from_text(text))
+        return nodes
+    else:
+        parser: Parser = Parser(config=config)
+        return parser.parse(text)