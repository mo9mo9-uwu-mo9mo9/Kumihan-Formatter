--- conflicted
+++ resolved
@@ -24,11 +24,7 @@
     責任: 変換処理全体のオーケストレーション・エラーハンドリング
     """
 
-<<<<<<< HEAD
-    def __init__(self):
-=======
     def __init__(self) -> None:
->>>>>>> 1a44b879
         self.logger = get_logger(__name__)
         self.validator = ConvertValidator()
         self.processor = ConvertProcessor()
