"""
変換コマンド - 処理機能

HTML変換・パース・レンダリングの責任を担当
Issue #319対応 - convert.py から分離
"""

import re
import time
from pathlib import Path
from typing import Any

from rich.progress import Progress

from ...core.file_io_handler import FileIOHandler
from ...core.file_ops import FileOperations
from ...core.utilities.logger import get_logger
<<<<<<< HEAD
from ...parser import parse, StreamingParser
=======
from ...parser import StreamingParser, parse, parse_with_error_config
>>>>>>> ea6f937d
from ...renderer import render
from ...ui.console_ui import get_console_ui


class ConvertProcessor:
    """変換処理クラス

    責任: ファイルの解析・変換・HTML生成
    """

    def __init__(self) -> None:
        self.logger = get_logger(__name__)
        self.file_ops = FileOperations(ui=get_console_ui())
        self.logger.debug("ConvertProcessor initialized")

    def validate_files(self, input_file: str, output_file: str) -> None:
        """ファイルバリデーション

        Args:
            input_file: 入力ファイルパス
            output_file: 出力ファイルパス

        Raises:
            FileNotFoundError: 入力ファイルが存在しない場合
            ValueError: ファイルパスが無効な場合
        """
        input_path = Path(input_file)

        if not input_path.exists():
            raise FileNotFoundError(f"Input file not found: {input_file}")

        if not input_path.is_file():
            raise ValueError(f"Input path is not a file: {input_file}")

        # 出力ディレクトリの存在確認（必要に応じて作成）
        output_path = Path(output_file)
        output_path.parent.mkdir(parents=True, exist_ok=True)

        self.logger.debug(f"File validation passed: {input_file} -> {output_file}")

    def convert_file(  # type: ignore
        self,
        input_path: Path,
        output_dir: str,
        config_obj=None,
        show_test_cases: bool = False,
        template: str | None = None,
        include_source: bool = False,
        progress_level: str = "detailed",
        show_progress_tooltip: bool = True,
        enable_cancellation: bool = True,
        progress_style: str = "bar",
        progress_log: str | None = None,
        continue_on_error: bool = False,
        graceful_errors: bool = False,
        # Phase3: エラー設定管理
        error_config_manager: Any = None,
    ) -> Path:
        """ファイルを変換してHTMLを生成（Issue #695対応: 高度プログレス管理）"""
        from ...core.utilities.progress_manager import ProgressContextManager

        self.logger.info(f"Starting file conversion: {input_path} -> {output_dir}")

        # 未実装機能の警告
        if progress_style != "bar":
            self.logger.warning(
                f"Progress style '{progress_style}' is not implemented yet. Using default 'bar' style."
            )

        # プログレスレベルをenumに変換
        verbosity_map = {
            "silent": ProgressContextManager.VerbosityLevel.SILENT,
            "minimal": ProgressContextManager.VerbosityLevel.MINIMAL,
            "detailed": ProgressContextManager.VerbosityLevel.DETAILED,
            "verbose": ProgressContextManager.VerbosityLevel.VERBOSE,
        }
        verbosity = verbosity_map.get(
            progress_level.lower(), ProgressContextManager.VerbosityLevel.DETAILED
        )

        # 推定処理ステップ数を計算
        text = FileIOHandler.read_text_file(input_path)
        estimated_steps = self._estimate_processing_steps(
            text, show_test_cases, include_source
        )

        # プログレスコンテキストマネージャで全体処理を管理
        with ProgressContextManager(
            task_name=f"変換処理: {input_path.name}",
            total_items=estimated_steps,
            verbosity=verbosity,
            show_tooltips=show_progress_tooltip,
            enable_cancellation=enable_cancellation,
            progress_style=progress_style,
            progress_log=progress_log,
        ) as progress:

            current_step = 0

            # ステップ1: ファイル読み込み
            progress.update(current_step, "初期化", "ファイル読み込み中...")
            if progress.is_cancelled():
                self.logger.info("Conversion cancelled during file reading")
                raise KeyboardInterrupt("ユーザーによりキャンセルされました")

            self.logger.debug(f"File read successfully: {len(text)} characters")
            current_step += 1

            # ステップ2: テストケース表示（オプション）
            if show_test_cases:
                progress.update(current_step, "テストケース", "テストケースを表示中...")
                if progress.is_cancelled():
                    raise KeyboardInterrupt("ユーザーによりキャンセルされました")

                self.logger.debug("Showing test cases")
                self._show_test_cases(text)
                current_step += 1

            # ステップ3: パース処理
            progress.update(current_step, "解析", "テキスト構造を解析中...")
            if progress.is_cancelled():
                raise KeyboardInterrupt("ユーザーによりキャンセルされました")

            self.logger.info("Starting parse phase")
            ast, parser = self._parse_with_enhanced_progress(
                text,
                config_obj,
                input_path,
                progress,
                continue_on_error,
                graceful_errors,
                error_config_manager,
            )
            if not ast:
                progress.add_error("パース処理が失敗しました")
                raise ValueError("パース処理に失敗しました")

            self.logger.debug(f"Parse completed: {len(ast)} nodes")
            current_step += int(estimated_steps * 0.4)  # パース処理は全体の約40%

            # ステップ4: 出力パス決定
            progress.update(current_step, "準備", "出力ファイルパスを決定中...")
            output_file = self._determine_output_path(input_path, output_dir)
            self.logger.debug(f"Output path determined: {output_file}")
            current_step += 1

            # ステップ5: レンダリング処理
            progress.update(current_step, "変換", "HTML生成中...")
            if progress.is_cancelled():
                raise KeyboardInterrupt("ユーザーによりキャンセルされました")

            self.logger.info("Starting render phase")

            # ソース表示用の引数を準備
            source_args = {}
            if include_source:
                source_args = {"source_text": text, "source_filename": input_path.name}
                self.logger.debug("Source display enabled")
                current_step += 1
                progress.update(current_step, "変換", "ソース表示を準備中...")

            # Issue #700: パーサーからgraceful errorsを取得
            parser_errors = []
            if (
                graceful_errors
                and parser
                and hasattr(parser, "get_graceful_errors")
            ):
                parser_errors = parser.get_graceful_errors()
                self.logger.info(
                    f"Retrieved {len(parser_errors)} graceful errors from parser"
                )

            html = self._render_with_enhanced_progress(
                ast,
                config_obj,
                template,
                input_path.stem,
                progress,
                graceful_errors=graceful_errors,
                parser_errors=parser_errors,
                **source_args,
            )
            self.logger.debug(f"Render completed: {len(html)} characters")
            current_step += int(estimated_steps * 0.4)  # レンダリングも約40%

            # ステップ6: ファイル保存
            progress.update(current_step, "保存", f"ファイル保存中: {output_file.name}")
            if progress.is_cancelled():
                raise KeyboardInterrupt("ユーザーによりキャンセルされました")

            self.logger.info(f"Saving output file: {output_file}")
            FileIOHandler.write_text_file(output_file, html)
            current_step += 1

            # ステップ7: 統計情報表示
            progress.update(current_step, "完了", "統計情報を生成中...")
            self._show_conversion_stats(ast, text, output_file, input_path)

            # 最終ステップ
            progress.update(estimated_steps, "完了", "変換処理が完了しました")

            self.logger.info("Conversion completed successfully")
            return output_file

    def _estimate_processing_steps(
        self, text: str, show_test_cases: bool, include_source: bool
    ) -> int:
        """処理ステップ数を推定（Issue #695対応）"""
        base_steps = 5  # 読み込み、パース、出力パス決定、レンダリング、保存

        # テキストサイズに基づく追加ステップ
        text_size_mb = len(text.encode("utf-8")) / (1024 * 1024)
        if text_size_mb > 1.0:
            base_steps += int(text_size_mb * 10)  # 1MB毎に10ステップ追加

        # オプション機能による追加ステップ
        if show_test_cases:
            base_steps += 2
        if include_source:
            base_steps += 3

        # 行数に基づく追加推定
        line_count = text.count("\n") + 1
        if line_count > 1000:
            base_steps += int(line_count / 100)  # 100行毎に1ステップ

        return max(base_steps, 10)  # 最低10ステップ

    def _parse_with_enhanced_progress(
        self,
        text: str,
        config_obj,
        input_path: Path,
        progress_manager,
        continue_on_error: bool = False,
        graceful_errors: bool = False,
        error_config_manager: Any = None,
    ):
        """プログレス管理付きパース処理（Issue #695対応）"""
        from ...parser import Parser

        # Phase3: エラー設定管理対応
        if error_config_manager:
            effective_graceful_errors = error_config_manager.config.graceful_errors or error_config_manager.config.continue_on_error
        else:
            effective_graceful_errors = graceful_errors
            
        parser = Parser(graceful_errors=effective_graceful_errors)

        # ファイルサイズベースでストリーミング解析を選択
        size_mb = len(text.encode("utf-8")) / (1024 * 1024)
        line_count = text.count("\n") + 1

        if size_mb > 5.0 or line_count > 10000:  # 大容量ファイル
            self.logger.info(
                f"Large file detected ({size_mb:.1f}MB, {line_count} lines), using streaming parse"
            )

            # ストリーミング解析用プログレスコールバック
            def enhanced_progress_callback(progress_info: dict):
                if progress_manager.is_cancelled():
                    parser.cancel_parsing()
                    return

                current = progress_info["current_line"]
                total = progress_info["total_lines"]
                percent = progress_info["progress_percent"]

                # プログレスマネージャーに反映
                estimated_current = int(
                    (current / total) * progress_manager.total_items * 0.4
                )
                progress_manager.update(
                    estimated_current, "解析", f"行 {current}/{total} ({percent:.1f}%)"
                )

            # ストリーミング解析実行
            nodes = list(
                parser.parse_streaming_from_text(text, enhanced_progress_callback)
            )
            # Issue #700: パーサーオブジェクトも返す
            return (nodes, parser)
        else:
            # 従来の解析方式
            nodes = parser.parse(text)
            # Issue #700: パーサーオブジェクトも返す
            return (nodes, parser)

    def _render_with_enhanced_progress(
        self,
        ast,
        config_obj,
        template: str | None,
        title: str,
        progress_manager,
        graceful_errors: bool = False,
        parser_errors: list = None,
        **source_args,
    ) -> str:
        """プログレス管理付きレンダリング処理（Issue #695対応）"""
        from ...renderer import Renderer

        renderer = Renderer()

        # レンダリング進捗の段階的更新
        node_count = len(ast) if ast else 0
        processed_nodes = 0

        def render_progress_callback():
            nonlocal processed_nodes
            processed_nodes += 1

            if progress_manager.is_cancelled():
                raise KeyboardInterrupt("レンダリングがキャンセルされました")

            if processed_nodes % max(1, node_count // 20) == 0:  # 5%刻みで更新
                percent = (
                    (processed_nodes / node_count) * 100 if node_count > 0 else 100
                )
                base_progress = int(
                    progress_manager.total_items * 0.6
                )  # 60%位置から開始
                current_progress = base_progress + int(
                    (percent / 100) * progress_manager.total_items * 0.3
                )

                progress_manager.update(
                    current_progress,
                    "変換",
                    f"ノード {processed_nodes}/{node_count} ({percent:.1f}%)",
                )

        # レンダリング実行
        try:
            # プログレスコールバックを設定
            if hasattr(renderer, "set_progress_callback"):
                renderer.set_progress_callback(render_progress_callback)

            # Issue #700: graceful error handling対応
            if graceful_errors and parser_errors:
                # HTMLレンダラーにエラー情報を設定
                html_renderer = renderer.html_renderer
                if hasattr(html_renderer, "set_graceful_errors"):
                    html_renderer.set_graceful_errors(parser_errors, embed_in_html=True)
                    self.logger.info(
                        f"Set {len(parser_errors)} graceful errors for HTML embedding"
                    )

            html = renderer.render(ast, template=template, title=title, **source_args)

            return html

        except Exception as e:
            progress_manager.add_error(f"レンダリングエラー: {str(e)}")
            raise

    def _determine_output_path(self, input_path: Path, output_dir: str) -> Path:
        """出力ファイルパスを決定"""
        self.logger.debug(f"Determining output path for: {input_path}")
        output_path = Path(output_dir)

        # 出力パスがファイル名（.html拡張子）の場合は直接ファイル出力
        if output_path.suffix == '.html':
            # 親ディレクトリが存在しない場合は作成
            if not output_path.parent.exists():
                self.logger.info(f"Creating parent directory: {output_path.parent}")
                output_path.parent.mkdir(parents=True, exist_ok=True)
            return output_path
        
        # 出力ディレクトリが存在しない場合は作成
        if not output_path.exists():
            self.logger.info(f"Creating output directory: {output_path}")
            output_path.mkdir(parents=True, exist_ok=True)

        # HTMLファイル名を生成
        html_filename = f"{input_path.stem}.html"
        return output_path / html_filename

<<<<<<< HEAD
    def _parse_with_progress(self, text: str, config: Any, input_path: Path) -> Any:
        """プログレス表示付きでパース処理を実行（ストリーミング対応）"""
        size_mb = len(text.encode("utf-8")) / (1024 * 1024)
        line_count = len(text.split('\n'))
=======
    def _parse_with_progress(self, text: str, config: Any, input_path: Path, error_config_manager: Any = None) -> Any:
        """プログレス表示付きでパース処理を実行（ストリーミング対応）"""
        size_mb = len(text.encode("utf-8")) / (1024 * 1024)
        line_count = len(text.split("\n"))
>>>>>>> ea6f937d
        self.logger.debug(f"Parsing file: {size_mb:.2f} MB, {line_count} lines")

        # ストリーミング処理の判定閾値
        use_streaming = size_mb > 1.0 or line_count > 200
<<<<<<< HEAD
        
        if use_streaming:
            return self._parse_with_streaming_progress(text, config, input_path, size_mb, line_count)
        else:
            return self._parse_with_traditional_progress(text, config, size_mb)
    
    def _parse_with_streaming_progress(self, text: str, config: Any, input_path: Path, size_mb: float, line_count: int) -> Any:
        """ストリーミングパーサーを使用した解析（リアルタイムプログレス）"""
        from ...parser import StreamingParser
        
        self.logger.info(f"Using streaming parser for large file: {size_mb:.1f}MB, {line_count} lines")
        
        parser = StreamingParser(config=config)
        nodes = []
        
        with Progress() as progress:
            # 詳細なプログレス表示
            task = progress.add_task(
                f"[cyan]大容量ファイル解析 ({size_mb:.1f}MB, {line_count:,}行)", 
                total=100
            )
            
            start_time = time.time()
            
            def progress_callback(progress_info: dict) -> None:
                """ストリーミング解析のプログレス更新"""
                current = progress_info['current_line']
                total = progress_info['total_lines']
                percent = progress_info['progress_percent']
                eta = progress_info['eta_seconds']
                
                # プログレスバー更新
                progress.update(task, completed=percent)
                
                # 詳細情報をログ出力
                if current % 100 == 0:  # 100行ごとに詳細ログ
                    self.logger.debug(f"Progress: {current}/{total} lines ({percent:.1f}%), ETA: {eta}s")
            
=======

        if use_streaming:
            return self._parse_with_streaming_progress(
                text, config, input_path, size_mb, line_count, error_config_manager
            )
        else:
            return self._parse_with_traditional_progress(text, config, size_mb, error_config_manager)

    def _parse_with_streaming_progress(
        self, text: str, config: Any, input_path: Path, size_mb: float, line_count: int, error_config_manager: Any = None
    ) -> Any:
        """ストリーミングパーサーを使用した解析（リアルタイムプログレス）"""
        self.logger.info(
            f"Using streaming parser for large file: {size_mb:.1f}MB, {line_count} lines"
        )

        # Phase3: エラー設定管理対応（StreamingParserは将来拡張予定）
        parser = StreamingParser(config=config)
        
        # 現時点ではStreamingParserはgraceful_errorsをサポートしていないため、
        # エラー設定がある場合は警告を出す
        if error_config_manager and (error_config_manager.config.graceful_errors or error_config_manager.config.continue_on_error):
            self.logger.warning("StreamingParser does not yet support graceful error handling. Errors will be handled traditionally.")
        nodes = []

        with Progress() as progress:
            # 詳細なプログレス表示
            task = progress.add_task(
                f"[cyan]大容量ファイル解析 ({size_mb:.1f}MB, {line_count:,}行)",
                total=100,
            )

            start_time = time.time()

            def progress_callback(progress_info: dict) -> None:
                """ストリーミング解析のプログレス更新"""
                current = progress_info["current_line"]
                total = progress_info["total_lines"]
                percent = progress_info["progress_percent"]
                eta = progress_info["eta_seconds"]

                # プログレスバー更新
                progress.update(task, completed=percent)

                # 詳細情報をログ出力
                if current % 100 == 0:  # 100行ごとに詳細ログ
                    self.logger.debug(
                        f"Progress: {current}/{total} lines ({percent:.1f}%), ETA: {eta}s"
                    )

>>>>>>> ea6f937d
            try:
                # ストリーミング解析実行
                for node in parser.parse_streaming_from_text(text, progress_callback):
                    nodes.append(node)
<<<<<<< HEAD
                    
                    # キャンセルチェック（将来の拡張用）
                    if hasattr(parser, '_cancelled') and parser._cancelled:
                        self.logger.info("Parse cancelled by user")
                        break
                
                # 完了処理
                progress.update(task, completed=100)
                
                elapsed = time.time() - start_time
                self.logger.info(f"Streaming parse completed: {len(nodes)} nodes in {elapsed:.2f}s")
                
                # パフォーマンスサマリー取得
                if hasattr(parser, 'performance_monitor'):
                    performance_summary = parser.performance_monitor.get_performance_summary()
=======

                    # キャンセルチェック（将来の拡張用）
                    if hasattr(parser, "_cancelled") and parser._cancelled:
                        self.logger.info("Parse cancelled by user")
                        break

                # 完了処理
                progress.update(task, completed=100)

                elapsed = time.time() - start_time
                self.logger.info(
                    f"Streaming parse completed: {len(nodes)} nodes in {elapsed:.2f}s"
                )

                # パフォーマンスサマリー取得
                if hasattr(parser, "performance_monitor"):
                    performance_summary = (
                        parser.performance_monitor.get_performance_summary()
                    )
>>>>>>> ea6f937d
                    self.logger.info(
                        f"Performance Summary: "
                        f"{performance_summary['items_per_second']:.0f} items/sec, "
                        f"peak memory: {performance_summary['peak_memory_mb']:.1f}MB, "
                        f"avg CPU: {performance_summary['avg_cpu_percent']:.1f}%"
                    )
<<<<<<< HEAD
                
=======

>>>>>>> ea6f937d
                # エラーサマリー
                errors = parser.get_errors()
                if errors:
                    self.logger.warning(f"Parse completed with {len(errors)} errors")
<<<<<<< HEAD
                    
=======

>>>>>>> ea6f937d
            except Exception as e:
                self.logger.error(f"Streaming parse failed: {e}")
                # フォールバック: 従来の解析方式
                self.logger.info("Falling back to traditional parser")
<<<<<<< HEAD
                from ...parser import parse
                nodes = parse(text, config)
        
        return nodes
    
    def _parse_with_traditional_progress(self, text: str, config: Any, size_mb: float) -> Any:
        """従来のパーサーを使用した解析（既存の動作を維持）"""
        from ...parser import parse
        
=======
                if error_config_manager:
                    nodes, errors = parse_with_error_config(text, config, error_config_manager)
                    # パーサーにエラーを設定
                    if hasattr(parser, 'graceful_syntax_errors'):
                        parser.graceful_syntax_errors.extend(errors)
                else:
                    nodes = parse(text, config)

        return nodes

    def _parse_with_traditional_progress(
        self, text: str, config: Any, size_mb: float, error_config_manager: Any = None
    ) -> Any:
        """従来のパーサーを使用した解析（既存の動作を維持）"""

>>>>>>> ea6f937d
        with Progress() as progress:
            if size_mb > 10:  # 10MB以上
                task = progress.add_task(
                    f"[cyan]大規模ファイルを解析中 ({size_mb:.1f}MB)", total=100
                )
            else:
                task = progress.add_task("[cyan]テキストを解析中", total=100)

            start_time = time.time()

            # 大きなファイルの場合は分割表示をシミュレート
            if size_mb > 50:  # 50MB以上は段階的表示
                for i in range(10):
                    progress.update(task, completed=i * 10)
                    time.sleep(0.1)

                if error_config_manager:
                    ast, errors = parse_with_error_config(text, config, error_config_manager)
                else:
                    ast = parse(text, config)
                progress.update(task, completed=100)
            else:
                if error_config_manager:
                    ast, errors = parse_with_error_config(text, config, error_config_manager)
                else:
                    ast = parse(text, config)
                elapsed = time.time() - start_time
                self.logger.debug(f"Parse completed in {elapsed:.2f} seconds")

                if elapsed < 0.5:
                    for i in range(0, 101, 20):
                        progress.update(task, completed=i)
                        time.sleep(0.05)
                progress.update(task, completed=100)

        return ast

    def _render_with_progress(  # type: ignore
        self,
        ast: Any,
        config,
        template: str | None,
        title: str,
        source_text: str | None = None,
        source_filename: str | None = None,
    ) -> str:
        """プログレス表示付きでレンダリング処理を実行"""
        node_count = len(ast) if ast else 0
        self.logger.debug(f"Rendering {node_count} nodes")

        with Progress() as progress:
            if node_count > 1000:  # 1000ノード以上
                task = progress.add_task(
                    f"[yellow]大規模データを変換中 ({node_count:,}要素)", total=100
                )
            else:
                task = progress.add_task("[yellow]HTMLを生成中", total=100)

            start_time = time.time()

            # 大きなASTの場合は段階的表示
            if node_count > 5000:  # 5000ノード以上は段階的表示
                for i in range(0, 101, 10):
                    progress.update(task, completed=i)
                    time.sleep(0.05)

            if source_text:
                html = render(
                    ast,
                    config,
                    template=template,
                    title=title,
                    source_text=source_text,
                    source_filename=source_filename,
                )
            else:
                html = render(ast, config, template=template, title=title)

            elapsed = time.time() - start_time
            self.logger.debug(f"Render completed in {elapsed:.2f} seconds")

            if elapsed < 0.5 and node_count <= 5000:
                for i in range(0, 101, 25):
                    progress.update(task, completed=i)
                    time.sleep(0.04)
            progress.update(task, completed=100)

        return html

    def _show_test_cases(self, text: str) -> None:
        """テキストからテストケースを抽出して表示"""
        test_case_pattern = r"# \[TEST-(\d+)\] ([^:]+): (.+)"
        test_cases = re.findall(test_case_pattern, text)
        self.logger.debug(f"Found {len(test_cases)} test cases")

        if test_cases:
            get_console_ui().test_cases_detected(len(test_cases), test_cases)

    def _show_conversion_stats(
        self, ast: Any, text: str, output_file: Path, input_path: Path
    ) -> None:
        """変換統計情報を表示"""
        # エラー統計
        error_count = sum(1 for node in ast if getattr(node, "type", None) == "error")
        self.logger.info(f"Conversion stats: {error_count} errors found")
        if error_count > 0:
            # サンプルファイルかどうかをチェック
            is_sample = input_path.name in ["02-basic.txt", "03-comprehensive.txt"]
            get_console_ui().validation_warning(error_count, is_sample)

        get_console_ui().conversion_complete(str(output_file))

        # 大きなファイルの場合は詳細統計を表示
        from ...core.file_path_utilities import FilePathUtilities

        input_size_info = FilePathUtilities.get_file_size_info(input_path)
        output_size_info = FilePathUtilities.get_file_size_info(output_file)

        stats = {
            "input_size_mb": input_size_info["size_mb"],
            "output_size_mb": output_size_info["size_mb"],
            "line_count": len(text.split("\n")),
            "node_count": len(ast) if ast else 0,
            "error_count": error_count,
        }

        # 大きなファイルの場合のみ詳細統計を表示
        if stats["input_size_mb"] > 1.0 or stats["node_count"] > 500:
            self.logger.info(
                f"Detailed stats: input={stats['input_size_mb']:.2f}MB, "
                f"output={stats['output_size_mb']:.2f}MB, "
                f"nodes={stats['node_count']}"
            )
            get_console_ui().show_detailed_stats(stats)  # type: ignore<|MERGE_RESOLUTION|>--- conflicted
+++ resolved
@@ -15,11 +15,7 @@
 from ...core.file_io_handler import FileIOHandler
 from ...core.file_ops import FileOperations
 from ...core.utilities.logger import get_logger
-<<<<<<< HEAD
-from ...parser import parse, StreamingParser
-=======
-from ...parser import StreamingParser, parse, parse_with_error_config
->>>>>>> ea6f937d
+
 from ...renderer import render
 from ...ui.console_ui import get_console_ui
 
@@ -399,35 +395,38 @@
         html_filename = f"{input_path.stem}.html"
         return output_path / html_filename
 
-<<<<<<< HEAD
-    def _parse_with_progress(self, text: str, config: Any, input_path: Path) -> Any:
-        """プログレス表示付きでパース処理を実行（ストリーミング対応）"""
-        size_mb = len(text.encode("utf-8")) / (1024 * 1024)
-        line_count = len(text.split('\n'))
-=======
     def _parse_with_progress(self, text: str, config: Any, input_path: Path, error_config_manager: Any = None) -> Any:
         """プログレス表示付きでパース処理を実行（ストリーミング対応）"""
         size_mb = len(text.encode("utf-8")) / (1024 * 1024)
-        line_count = len(text.split("\n"))
->>>>>>> ea6f937d
+        line_count = len(text.split("
+"))
         self.logger.debug(f"Parsing file: {size_mb:.2f} MB, {line_count} lines")
 
         # ストリーミング処理の判定閾値
         use_streaming = size_mb > 1.0 or line_count > 200
-<<<<<<< HEAD
+
+        if use_streaming:
+            return self._parse_with_streaming_progress(
+                text, config, input_path, size_mb, line_count, error_config_manager
+            )
+        else:
+            return self._parse_with_traditional_progress(text, config, size_mb, error_config_manager)
+
+    def _parse_with_streaming_progress(
+        self, text: str, config: Any, input_path: Path, size_mb: float, line_count: int, error_config_manager: Any = None
+    ) -> Any:
+        """ストリーミングパーサーを使用した解析（リアルタイムプログレス）"""
+        self.logger.info(
+            f"Using streaming parser for large file: {size_mb:.1f}MB, {line_count} lines"
+        )
+
+        # Phase3: エラー設定管理対応（StreamingParserは将来拡張予定）
+        parser = StreamingParser(config=config)
         
-        if use_streaming:
-            return self._parse_with_streaming_progress(text, config, input_path, size_mb, line_count)
-        else:
-            return self._parse_with_traditional_progress(text, config, size_mb)
-    
-    def _parse_with_streaming_progress(self, text: str, config: Any, input_path: Path, size_mb: float, line_count: int) -> Any:
-        """ストリーミングパーサーを使用した解析（リアルタイムプログレス）"""
-        from ...parser import StreamingParser
-        
-        self.logger.info(f"Using streaming parser for large file: {size_mb:.1f}MB, {line_count} lines")
-        
-        parser = StreamingParser(config=config)
+        # 現時点ではStreamingParserはgraceful_errorsをサポートしていないため、
+        # エラー設定がある場合は警告を出す
+        if error_config_manager and (error_config_manager.config.graceful_errors or error_config_manager.config.continue_on_error):
+            self.logger.warning("StreamingParser does not yet support graceful error handling. Errors will be handled traditionally.")
         nodes = []
         
         with Progress() as progress:
@@ -453,63 +452,10 @@
                 if current % 100 == 0:  # 100行ごとに詳細ログ
                     self.logger.debug(f"Progress: {current}/{total} lines ({percent:.1f}%), ETA: {eta}s")
             
-=======
-
-        if use_streaming:
-            return self._parse_with_streaming_progress(
-                text, config, input_path, size_mb, line_count, error_config_manager
-            )
-        else:
-            return self._parse_with_traditional_progress(text, config, size_mb, error_config_manager)
-
-    def _parse_with_streaming_progress(
-        self, text: str, config: Any, input_path: Path, size_mb: float, line_count: int, error_config_manager: Any = None
-    ) -> Any:
-        """ストリーミングパーサーを使用した解析（リアルタイムプログレス）"""
-        self.logger.info(
-            f"Using streaming parser for large file: {size_mb:.1f}MB, {line_count} lines"
-        )
-
-        # Phase3: エラー設定管理対応（StreamingParserは将来拡張予定）
-        parser = StreamingParser(config=config)
-        
-        # 現時点ではStreamingParserはgraceful_errorsをサポートしていないため、
-        # エラー設定がある場合は警告を出す
-        if error_config_manager and (error_config_manager.config.graceful_errors or error_config_manager.config.continue_on_error):
-            self.logger.warning("StreamingParser does not yet support graceful error handling. Errors will be handled traditionally.")
-        nodes = []
-
-        with Progress() as progress:
-            # 詳細なプログレス表示
-            task = progress.add_task(
-                f"[cyan]大容量ファイル解析 ({size_mb:.1f}MB, {line_count:,}行)",
-                total=100,
-            )
-
-            start_time = time.time()
-
-            def progress_callback(progress_info: dict) -> None:
-                """ストリーミング解析のプログレス更新"""
-                current = progress_info["current_line"]
-                total = progress_info["total_lines"]
-                percent = progress_info["progress_percent"]
-                eta = progress_info["eta_seconds"]
-
-                # プログレスバー更新
-                progress.update(task, completed=percent)
-
-                # 詳細情報をログ出力
-                if current % 100 == 0:  # 100行ごとに詳細ログ
-                    self.logger.debug(
-                        f"Progress: {current}/{total} lines ({percent:.1f}%), ETA: {eta}s"
-                    )
-
->>>>>>> ea6f937d
             try:
                 # ストリーミング解析実行
                 for node in parser.parse_streaming_from_text(text, progress_callback):
                     nodes.append(node)
-<<<<<<< HEAD
                     
                     # キャンセルチェック（将来の拡張用）
                     if hasattr(parser, '_cancelled') and parser._cancelled:
@@ -525,52 +471,22 @@
                 # パフォーマンスサマリー取得
                 if hasattr(parser, 'performance_monitor'):
                     performance_summary = parser.performance_monitor.get_performance_summary()
-=======
-
-                    # キャンセルチェック（将来の拡張用）
-                    if hasattr(parser, "_cancelled") and parser._cancelled:
-                        self.logger.info("Parse cancelled by user")
-                        break
-
-                # 完了処理
-                progress.update(task, completed=100)
-
-                elapsed = time.time() - start_time
-                self.logger.info(
-                    f"Streaming parse completed: {len(nodes)} nodes in {elapsed:.2f}s"
-                )
-
-                # パフォーマンスサマリー取得
-                if hasattr(parser, "performance_monitor"):
-                    performance_summary = (
-                        parser.performance_monitor.get_performance_summary()
-                    )
->>>>>>> ea6f937d
                     self.logger.info(
                         f"Performance Summary: "
                         f"{performance_summary['items_per_second']:.0f} items/sec, "
                         f"peak memory: {performance_summary['peak_memory_mb']:.1f}MB, "
                         f"avg CPU: {performance_summary['avg_cpu_percent']:.1f}%"
                     )
-<<<<<<< HEAD
                 
-=======
-
->>>>>>> ea6f937d
                 # エラーサマリー
                 errors = parser.get_errors()
                 if errors:
                     self.logger.warning(f"Parse completed with {len(errors)} errors")
-<<<<<<< HEAD
                     
-=======
-
->>>>>>> ea6f937d
             except Exception as e:
                 self.logger.error(f"Streaming parse failed: {e}")
                 # フォールバック: 従来の解析方式
                 self.logger.info("Falling back to traditional parser")
-<<<<<<< HEAD
                 from ...parser import parse
                 nodes = parse(text, config)
         
@@ -580,23 +496,6 @@
         """従来のパーサーを使用した解析（既存の動作を維持）"""
         from ...parser import parse
         
-=======
-                if error_config_manager:
-                    nodes, errors = parse_with_error_config(text, config, error_config_manager)
-                    # パーサーにエラーを設定
-                    if hasattr(parser, 'graceful_syntax_errors'):
-                        parser.graceful_syntax_errors.extend(errors)
-                else:
-                    nodes = parse(text, config)
-
-        return nodes
-
-    def _parse_with_traditional_progress(
-        self, text: str, config: Any, size_mb: float, error_config_manager: Any = None
-    ) -> Any:
-        """従来のパーサーを使用した解析（既存の動作を維持）"""
-
->>>>>>> ea6f937d
         with Progress() as progress:
             if size_mb > 10:  # 10MB以上
                 task = progress.add_task(
