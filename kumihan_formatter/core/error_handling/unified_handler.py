"""
統一エラーハンドラー - Issue #401対応

全コンポーネントで一貫したエラーハンドリングを提供する統合システム。
既存のerror_handlingとcommon/error_frameworkを統合。
"""

import traceback
from contextlib import contextmanager
from datetime import datetime
from pathlib import Path
<<<<<<< HEAD
from typing import Any, Callable, Generator, List, Union
=======
from typing import Any, Callable, Dict, Generator, List, Optional, Union
>>>>>>> d0473fe8

from ..common.error_framework import ErrorContext
from ..utilities.logger import get_logger
from .error_factories import ErrorFactory
from .error_types import ErrorCategory, ErrorLevel, UserFriendlyError
from .smart_suggestions import SmartSuggestions


class UnifiedErrorHandler:
    """
    統一エラーハンドラー - プロジェクト全体で一貫したエラー処理を提供

    設計ドキュメント:
    - Issue #401: エラーハンドリングの強化と統合
    - 既存システムの統合と一貫性確保
    - ユーザーフレンドリーなエラーメッセージ

    機能:
    - Parser、Renderer、File系の統一エラー処理
    - 自動修正提案とユーザーガイダンス
    - エラーコンテキスト管理
    - 段階的回復戦略
    """

    def __init__(self, console_ui: Any = None, enable_logging: bool = True) -> None:
        """統一エラーハンドラーを初期化

        Args:
            console_ui: UI表示用インスタンス
            enable_logging: ログ出力を有効にするか
        """
        self.console_ui = console_ui
        self.enable_logging = enable_logging
        self.logger = get_logger(__name__) if enable_logging else None

        # エラー統計とヒストリー
        self._error_history: list[UserFriendlyError] = []
        self._error_stats: dict[str, int] = {}
        self._context_stack: list[ErrorContext] = []

        # 回復戦略設定
        self._max_recovery_attempts = 3
<<<<<<< HEAD
        self._recovery_callbacks: dict[str, list[Callable]] = {}  # type: ignore
=======
        self._recovery_callbacks: Dict[str, List[Callable]] = {}  # type: ignore
>>>>>>> d0473fe8

        if self.logger:
            self.logger.info("UnifiedErrorHandler initialized")

    @contextmanager
    def error_context(
        self,
        operation: str,
<<<<<<< HEAD
        file_path: str | None = None,
        line_number: int | None = None,
=======
        file_path: Optional[str] = None,
        line_number: Optional[int] = None,
>>>>>>> d0473fe8
        **context_data: Any,
    ) -> Generator[None, None, None]:
        """エラーコンテキストマネージャー

        Args:
            operation: 実行中の操作名
            file_path: 対象ファイルパス
            line_number: 行番号
            **context_data: 追加のコンテキスト情報
        """
        context = ErrorContext(
            file_path=file_path,
            line_number=line_number,
            operation=operation,
            system_info=context_data,
            timestamp=datetime.now(),
        )

        self._context_stack.append(context)

        try:
            if self.logger:
                self.logger.debug(f"Starting operation: {operation}")
            yield context  # type: ignore

        except Exception as e:
            # エラーが発生した場合、自動的にハンドリング
            error = self.handle_exception(e, context.__dict__)

            # 回復を試行
            if not self._attempt_recovery(error, context):
                # 回復に失敗した場合は再発生
                raise

        finally:
            self._context_stack.pop()
            if self.logger:
                self.logger.debug(f"Completed operation: {operation}")

    def handle_exception(
        self, exception: Exception, context: dict[str, Any] | None = None
    ) -> UserFriendlyError:
        """例外を統一的にハンドリング

        Args:
            exception: 発生した例外
            context: エラーコンテキスト

        Returns:
            UserFriendlyError: 統一されたエラーオブジェクト
        """
        context = context or {}

        # 現在のコンテキストスタックから情報を取得
        if self._context_stack:
            current_context = self._context_stack[-1]
            context.update(
                {
                    "file_path": current_context.file_path,
                    "line_number": current_context.line_number,
                    "operation": current_context.operation,
                }
            )

        if self.logger:
            self.logger.error(
                f"Handling exception: {type(exception).__name__} - {str(exception)}"
            )
            self.logger.debug(f"Exception context: {context}")
            self.logger.debug(f"Traceback: {traceback.format_exc()}")

        # 例外タイプ別の処理
        error = self._create_error_from_exception(exception, context)

        # エラー統計を更新
        self._update_error_stats(error)

        # エラー履歴に追加
        self._error_history.append(error)

        return error

    def _create_error_from_exception(
        self, exception: Exception, context: dict[str, Any]
    ) -> UserFriendlyError:
        """例外からUserFriendlyErrorを生成"""

        # ファイル関連エラー
        if isinstance(exception, FileNotFoundError):
            file_path = context.get("file_path", str(exception))
            return ErrorFactory.create_file_not_found_error(file_path)

        # エンコーディングエラー
        elif isinstance(exception, UnicodeDecodeError):
            file_path = context.get("file_path", "不明なファイル")
            return ErrorFactory.create_encoding_error(file_path)

        # 権限エラー
        elif isinstance(exception, PermissionError):
            file_path = context.get("file_path", str(exception))
            operation = context.get("operation", "アクセス")
            return ErrorFactory.create_permission_error(file_path, operation)

        # 構文エラー（Parser関連）
        elif isinstance(exception, SyntaxError):
            return self._handle_syntax_error(exception, context)

        # 値エラー（Validation関連）
        elif isinstance(exception, ValueError):
            return self._handle_value_error(exception, context)

        # IOエラー（File系）
        elif isinstance(exception, (IOError, OSError)):
            return self._handle_io_error(exception, context)

        # その他の例外
        else:
            return ErrorFactory.create_unknown_error(
                original_error=str(exception), context=context
            )

    def _handle_syntax_error(
        self, exception: SyntaxError, context: dict[str, Any]
    ) -> UserFriendlyError:
        """構文エラーの専用ハンドリング"""
        line_num = getattr(exception, "lineno", context.get("line_number", 0))
        text = getattr(exception, "text", str(exception))
        file_path = context.get("file_path")

        return ErrorFactory.create_syntax_error(
            line_num=line_num, invalid_content=text, file_path=file_path
        )

    def _handle_value_error(
        self, exception: ValueError, context: dict[str, Any]
    ) -> UserFriendlyError:
        """値エラーの専用ハンドリング"""
        error_msg = str(exception)

        # Kumihan記法関連のエラーかチェック
        if any(
            keyword in error_msg.lower() for keyword in ["記法", "marker", "keyword"]
        ):
            # スマート提案を生成
            suggestions = SmartSuggestions.suggest_keyword(error_msg)

            return UserFriendlyError(
                error_code="E010",
                level=ErrorLevel.WARNING,
                category=ErrorCategory.SYNTAX,
                user_message=f"💭 記法の使用方法に問題があります: {error_msg}",
                solution=self._create_suggestion_solution(suggestions),  # type: ignore
                context=context,
            )

        # 一般的な値エラー
        return UserFriendlyError(
            error_code="E011",
            level=ErrorLevel.ERROR,
            category=ErrorCategory.SYSTEM,
            user_message=f"🔧 入力値に問題があります: {error_msg}",
            solution=self._create_generic_solution("入力値を確認してください"),  # type: ignore
            context=context,
        )

    def _handle_io_error(
        self, exception: IOError | OSError, context: dict[str, Any]
    ) -> UserFriendlyError:
        """I/Oエラーの専用ハンドリング"""
        _ = context.get("file_path", "不明なファイル")
        operation = context.get("operation", "ファイル操作")

        return UserFriendlyError(
            error_code="E012",
            level=ErrorLevel.ERROR,
            category=ErrorCategory.FILE_SYSTEM,
            user_message=f"📂 {operation}中にファイルエラーが発生しました",
            solution=self._create_file_operation_solution(str(exception)),  # type: ignore
            technical_details=str(exception),
            context=context,
        )

<<<<<<< HEAD
    def _create_suggestion_solution(self, suggestions: list[str]) -> dict[str, Any]:
=======
    def _create_suggestion_solution(self, suggestions: List[str]) -> Dict[str, Any]:
>>>>>>> d0473fe8
        """スマート提案からSolutionを生成"""
        if suggestions:
            quick_fix = f"もしかして: {', '.join(suggestions[:3])}"
            detailed_steps = [
                f"「{suggestion}」を試してください" for suggestion in suggestions[:5]
            ]
        else:
            quick_fix = "Kumihan記法ガイドを確認してください"
            detailed_steps = [
                "記法の基本ルールを確認",
                "有効なキーワード一覧を参照",
                "記法の組み合わせ方を確認",
            ]

        from .error_types import ErrorSolution

        return ErrorSolution(  # type: ignore
            quick_fix=quick_fix,
            detailed_steps=detailed_steps,
            external_links=["記法ガイド: SPEC.md を参照"],
        )

<<<<<<< HEAD
    def _create_generic_solution(self, quick_fix: str) -> dict[str, Any]:
=======
    def _create_generic_solution(self, quick_fix: str) -> Dict[str, Any]:
>>>>>>> d0473fe8
        """汎用的なSolutionを生成"""
        from .error_types import ErrorSolution

        return ErrorSolution(  # type: ignore
            quick_fix=quick_fix,
            detailed_steps=[
                "エラーメッセージの詳細を確認",
                "入力ファイルの内容を確認",
                "必要に応じてGitHubでIssueを報告",
            ],
        )

<<<<<<< HEAD
    def _create_file_operation_solution(self, error_details: str) -> dict[str, Any]:
=======
    def _create_file_operation_solution(self, error_details: str) -> Dict[str, Any]:
>>>>>>> d0473fe8
        """ファイル操作エラー用のSolutionを生成"""
        from .error_types import ErrorSolution

        return ErrorSolution(  # type: ignore
            quick_fix="ファイルの状態と権限を確認してください",
            detailed_steps=[
                "ファイルが他のアプリケーションで開かれていないか確認",
                "ファイルの読み取り/書き込み権限を確認",
                "ディスクの空き容量を確認",
                "ファイルパスに無効な文字がないか確認",
            ],
            alternative_approaches=[
                "ファイルを別の場所にコピーして再実行",
                "管理者権限で実行を試す",
            ],
        )

    def display_error(
        self,
        error: UserFriendlyError,
        verbose: bool = False,
        show_recovery_options: bool = True,
    ) -> None:
        """エラーを統一的に表示

        Args:
            error: 表示するエラー
            verbose: 詳細表示モード
            show_recovery_options: 回復オプションを表示するか
        """
        if self.logger:
            self.logger.info(
                f"Displaying error: {error.error_code} - {error.user_message}"
            )

        if not self.console_ui:
            # コンソールUI未使用時のフォールバック
            self._display_error_fallback(error, verbose)
            return

        # エラーレベル別の表示スタイル
        level_styles = {
            ErrorLevel.INFO: "blue",
            ErrorLevel.WARNING: "yellow",
            ErrorLevel.ERROR: "red",
            ErrorLevel.CRITICAL: "red on yellow",
        }

        style = level_styles.get(error.level, "red")

        # メインメッセージ
        self.console_ui.console.print(
            f"[{style}][エラー] {error.user_message}[/{style}]"
        )

        # 解決方法
        self.console_ui.console.print(
            f"[green]💡 解決方法: {error.solution.quick_fix}[/green]"
        )

        # 詳細な手順（verboseモード）
        if verbose and error.solution.detailed_steps:
            self.console_ui.console.print("\n[cyan]詳細な解決手順:[/cyan]")
            for i, step in enumerate(error.solution.detailed_steps, 1):
                self.console_ui.console.print(f"[dim]   {i}. {step}[/dim]")

        # 代替手段
        if error.solution.alternative_approaches:
            self.console_ui.console.print("\n[yellow]代替手段:[/yellow]")
            for approach in error.solution.alternative_approaches:
                self.console_ui.console.print(f"[dim]   • {approach}[/dim]")

        # 回復オプション
        if show_recovery_options:
            recovery_options = self._get_recovery_options(error)
            if recovery_options:
                self.console_ui.console.print(
                    "\n[magenta]自動回復オプション:[/magenta]"
                )
                for option in recovery_options:
                    self.console_ui.console.print(f"[dim]   🔧 {option}[/dim]")

        # 技術的詳細（verboseモード）
        if verbose and error.technical_details:
            self.console_ui.console.print(
                f"\n[dim]技術的詳細: {error.technical_details}[/dim]"
            )

    def _display_error_fallback(
        self, error: "UserFriendlyError", verbose: bool
    ) -> None:
        """console_ui未使用時のフォールバック表示"""
        print(f"[{error.error_code}] {error.user_message}")
        print(f"解決方法: {error.solution.quick_fix}")

        if verbose and error.solution.detailed_steps:
            print("\n詳細な解決手順:")
            for i, step in enumerate(error.solution.detailed_steps, 1):
                print(f"   {i}. {step}")

    def _attempt_recovery(
        self, error: UserFriendlyError, context: ErrorContext
    ) -> bool:
        """エラーからの自動回復を試行

        Args:
            error: 回復対象のエラー
            context: エラーコンテキスト

        Returns:
            bool: 回復成功時True
        """
        error_type = error.category.value

        # 登録されている回復コールバックを実行
        if error_type in self._recovery_callbacks:
            for callback in self._recovery_callbacks[error_type]:
                try:
                    if callback(error, context):
                        if self.logger:
                            self.logger.info(
                                f"Recovery successful for {error.error_code}"
                            )
                        return True
                except Exception as recovery_error:
                    if self.logger:
                        self.logger.warning(
                            f"Recovery callback failed: {recovery_error}"
                        )

        return False

    def register_recovery_callback(
        self,
        error_category: str,
        callback: Callable[[UserFriendlyError, ErrorContext], bool],
    ) -> None:
        """回復コールバックを登録

        Args:
            error_category: エラーカテゴリ
            callback: 回復処理を行うコールバック関数
        """
        if error_category not in self._recovery_callbacks:
            self._recovery_callbacks[error_category] = []

        self._recovery_callbacks[error_category].append(callback)

        if self.logger:
            self.logger.debug(f"Recovery callback registered for {error_category}")

    def _get_recovery_options(self, error: UserFriendlyError) -> list[str]:
        """エラーに対する回復オプションを取得"""
        options = []

        # カテゴリ別の回復オプション
        if error.category == ErrorCategory.FILE_SYSTEM:
            options.extend(
                [
                    "ファイルの自動エンコーディング変換",
                    "一時ファイルでの処理継続",
                    "バックアップファイルからの復元",
                ]
            )
        elif error.category == ErrorCategory.SYNTAX:
            options.extend(
                ["記法の自動修正提案", "類似パターンからの推測", "部分的な変換継続"]
            )
        elif error.category == ErrorCategory.ENCODING:
            options.extend(["文字エンコーディングの自動検出", "UTF-8への自動変換"])

        return options

    def _update_error_stats(self, error: UserFriendlyError) -> None:
        """エラー統計を更新"""
        error_key = f"{error.category.value}_{error.level.value}"
        self._error_stats[error_key] = self._error_stats.get(error_key, 0) + 1

    def get_error_statistics(self) -> dict[str, Any]:
        """エラー統計情報を取得"""
        total_errors = len(self._error_history)

        if total_errors == 0:
            return {"total_errors": 0}

        # カテゴリ別統計
        categories = {}  # type: ignore
        levels = {}  # type: ignore

        for error in self._error_history:
            categories[error.category.value] = (
                categories.get(error.category.value, 0) + 1
            )
            levels[error.level.value] = levels.get(error.level.value, 0) + 1

        # 最頻エラーを特定
        most_common_category = max(categories, key=categories.get)  # type: ignore
        most_common_level = max(levels, key=levels.get)  # type: ignore

        return {
            "total_errors": total_errors,
            "by_category": categories,
            "by_level": levels,
            "most_common_category": most_common_category,
            "most_common_level": most_common_level,
            "recent_errors": [
                {
                    "code": error.error_code,
                    "message": error.user_message,
                    "category": error.category.value,
                    "level": error.level.value,
                }
                for error in self._error_history[-5:]  # 最新5件
            ],
        }

    def clear_error_history(self) -> None:
        """エラー履歴をクリア"""
        self._error_history.clear()
        self._error_stats.clear()

        if self.logger:
            self.logger.info("Error history cleared")

    def export_error_log(self, file_path: Path) -> bool:
        """エラーログをファイルにエクスポート

        Args:
            file_path: エクスポート先ファイルパス

        Returns:
            bool: エクスポート成功時True
        """
        try:
            import json

            log_data = {
                "exported_at": datetime.now().isoformat(),
                "statistics": self.get_error_statistics(),
                "errors": [
                    {
                        "error_code": error.error_code,
                        "level": error.level.value,
                        "category": error.category.value,
                        "user_message": error.user_message,
                        "technical_details": error.technical_details,
                        "context": error.context,
                    }
                    for error in self._error_history
                ],
            }

            file_path.write_text(
                json.dumps(log_data, ensure_ascii=False, indent=2), encoding="utf-8"
            )

            if self.logger:
                self.logger.info(f"Error log exported to {file_path}")

            return True

        except Exception as e:
            if self.logger:
                self.logger.error(f"Failed to export error log: {e}")
            return False


# グローバルインスタンス（必要に応じて）
_global_handler: UnifiedErrorHandler | None = None


def get_global_handler() -> UnifiedErrorHandler:
    """グローバル統一エラーハンドラーを取得（遅延初期化）"""
    global _global_handler
    if _global_handler is None:
        _global_handler = UnifiedErrorHandler()
    return _global_handler


def set_global_handler(handler: UnifiedErrorHandler) -> None:
    """グローバル統一エラーハンドラーを設定"""
    global _global_handler
    _global_handler = handler<|MERGE_RESOLUTION|>--- conflicted
+++ resolved
@@ -9,11 +9,7 @@
 from contextlib import contextmanager
 from datetime import datetime
 from pathlib import Path
-<<<<<<< HEAD
-from typing import Any, Callable, Generator, List, Union
-=======
-from typing import Any, Callable, Dict, Generator, List, Optional, Union
->>>>>>> d0473fe8
+from typing import Any, Callable, Generator
 
 from ..common.error_framework import ErrorContext
 from ..utilities.logger import get_logger
@@ -56,11 +52,7 @@
 
         # 回復戦略設定
         self._max_recovery_attempts = 3
-<<<<<<< HEAD
         self._recovery_callbacks: dict[str, list[Callable]] = {}  # type: ignore
-=======
-        self._recovery_callbacks: Dict[str, List[Callable]] = {}  # type: ignore
->>>>>>> d0473fe8
 
         if self.logger:
             self.logger.info("UnifiedErrorHandler initialized")
@@ -69,13 +61,8 @@
     def error_context(
         self,
         operation: str,
-<<<<<<< HEAD
         file_path: str | None = None,
         line_number: int | None = None,
-=======
-        file_path: Optional[str] = None,
-        line_number: Optional[int] = None,
->>>>>>> d0473fe8
         **context_data: Any,
     ) -> Generator[None, None, None]:
         """エラーコンテキストマネージャー
@@ -258,11 +245,7 @@
             context=context,
         )
 
-<<<<<<< HEAD
     def _create_suggestion_solution(self, suggestions: list[str]) -> dict[str, Any]:
-=======
-    def _create_suggestion_solution(self, suggestions: List[str]) -> Dict[str, Any]:
->>>>>>> d0473fe8
         """スマート提案からSolutionを生成"""
         if suggestions:
             quick_fix = f"もしかして: {', '.join(suggestions[:3])}"
@@ -285,11 +268,7 @@
             external_links=["記法ガイド: SPEC.md を参照"],
         )
 
-<<<<<<< HEAD
     def _create_generic_solution(self, quick_fix: str) -> dict[str, Any]:
-=======
-    def _create_generic_solution(self, quick_fix: str) -> Dict[str, Any]:
->>>>>>> d0473fe8
         """汎用的なSolutionを生成"""
         from .error_types import ErrorSolution
 
@@ -302,11 +281,7 @@
             ],
         )
 
-<<<<<<< HEAD
     def _create_file_operation_solution(self, error_details: str) -> dict[str, Any]:
-=======
-    def _create_file_operation_solution(self, error_details: str) -> Dict[str, Any]:
->>>>>>> d0473fe8
         """ファイル操作エラー用のSolutionを生成"""
         from .error_types import ErrorSolution
 
