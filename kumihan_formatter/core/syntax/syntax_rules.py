--- conflicted
+++ resolved
@@ -75,12 +75,6 @@
     @classmethod
     def extract_base_keyword(cls, keyword: str) -> str:
         """Extract base keyword from keyword with attributes"""
-<<<<<<< HEAD
-        if 'color=' in keyword:
-            return keyword.split('color=')[0].strip()
-        elif 'alt=' in keyword:
-            return keyword.split('alt=')[0].strip()
-=======
         # Check for color attribute (with or without space)
         if 'color=' in keyword:
             if ' color=' in keyword:
@@ -93,33 +87,24 @@
                 return keyword.split(' alt=')[0].strip()
             else:
                 return keyword.split('alt=')[0].strip()
->>>>>>> c56d2e2a
         else:
             return keyword
     
     @classmethod
     def extract_color_value(cls, keyword: str) -> str:
         """Extract color value from keyword with color attribute"""
-<<<<<<< HEAD
-        if 'color=' in keyword:
-=======
         if ' color=' in keyword:
             return keyword.split(' color=')[1].strip()
         elif 'color=' in keyword:
->>>>>>> c56d2e2a
             return keyword.split('color=')[1].strip()
         return ""
     
     @classmethod
     def extract_alt_value(cls, keyword: str) -> str:
         """Extract alt value from keyword with alt attribute"""
-<<<<<<< HEAD
-        if 'alt=' in keyword:
-=======
         if ' alt=' in keyword:
             return keyword.split(' alt=')[1].strip()
         elif 'alt=' in keyword:
->>>>>>> c56d2e2a
             return keyword.split('alt=')[1].strip()
         return ""
     
