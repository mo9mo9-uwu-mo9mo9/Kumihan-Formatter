--- conflicted
+++ resolved
@@ -14,13 +14,8 @@
     "取り消し線": {"tag": "del"},
     "コード": {"tag": "code"},
     "引用": {"tag": "blockquote"},
-<<<<<<< HEAD
-    "枠線": {"tag": "div", "class": "bordered"},
-    "ハイライト": {"tag": "span", "class": "highlight"},
-=======
     "枠線": {"tag": "div", "class": "box"},
     "ハイライト": {"tag": "div", "class": "highlight"},
->>>>>>> ea6f937d
     "見出し1": {"tag": "h1"},
     "見出し2": {"tag": "h2"},
     "見出し3": {"tag": "h3"},
@@ -31,12 +26,8 @@
     "中央寄せ": {"tag": "div", "style": "text-align: center"},
     "注意": {"tag": "div", "class": "warning"},
     "情報": {"tag": "div", "class": "info"},
-<<<<<<< HEAD
-    "コードブロック": {"tag": "pre"},
-=======
     "コードブロック": {"tag": "pre", "class": "code-block"},
     "テスト": {"tag": "div", "class": "test"},
->>>>>>> ea6f937d
 }
 
 # キーワードネスト順序 (外側から内側へ)
