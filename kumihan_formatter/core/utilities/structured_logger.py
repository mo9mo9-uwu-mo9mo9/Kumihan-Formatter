"""Structured logging for Kumihan-Formatter

Single Responsibility Principle適用: 構造化ログ機能の分離
Issue #476 Phase3対応 - structured_logger.py分割
"""

from __future__ import annotations

import logging
<<<<<<< HEAD
from typing import Any, Dict, Optional

from .security_patterns import SecurityPatternMatcher
=======
import re
import time
from datetime import datetime
from typing import Any, Optional

# ErrorAnalyzer import moved to avoid circular import
>>>>>>> 3275506b


class StructuredLogger:
    """Enhanced logger with structured logging capabilities

    Provides methods for logging with structured context data,
    making it easier for Claude Code to parse and analyze logs.
    """

<<<<<<< HEAD
=======
    # Sensitive keys that should be filtered out from logs (pre-lowercased for performance)
    SENSITIVE_KEYS = {
        "password",
        "passwd",
        "pwd",
        "secret",
        "token",
        "key",
        "api_key",
        "auth_token",
        "bearer_token",
        "access_token",
        "refresh_token",
        "credential",
        "credentials",
        "authorization",
        "session_id",
        "cookie",
        "private_key",
        "public_key",
        "cert",
        "certificate",
        "signature",
        "hash",
        "salt",
        "nonce",
        "jwt",
        "oauth",
        "basic_auth",
        "digest_auth",
        "x_api_key",
        "x_auth_token",
        "x_access_token",
        "user_agent",
        "referer",
        "x_forwarded_for",
        "x_real_ip",
        "client_ip",
        "remote_addr",
        "email",
        "username",
        "user_id",
        "account_id",
        "personal_info",
        "pii",
        "ssn",
        "social_security",
        "credit_card",
        "card_number",
        "cvv",
        "expiry",
        "bank_account",
        "routing_number",
        "account_number",
        "phone_number",
        "mobile",
        "address",
        "postal_code",
        "zip_code",
        "date_of_birth",
        "dob",
        "license_number",
        "passport_number",
        "national_id",
        "driver_license",
        "health_record",
        "medical_record",
        "biometric",
        "fingerprint",
        "face_id",
        "voice_print",
        "location",
        "gps",
        "lat",
        "lng",
        "latitude",
        "longitude",
        "geolocation",
        "ip_address",
        "mac_address",
        "device_id",
        "imei",
        "uuid",
        "guid",
        "session_token",
        "csrf_token",
        "xsrf_token",
        "api_secret",
        "client_secret",
        "webhook_secret",
        "encryption_key",
        "decryption_key",
        "shared_secret",
        "master_key",
        "root_key",
        "private_data",
        "confidential",
        "sensitive",
        "classified",
        "restricted",
        "internal",
        "proprietary",
        "personal",
        "private",
        "protected",
        "secure",
        "admin_password",
        "root_password",
        "db_password",
        "database_password",
        "connection_string",
        "dsn",
        "db_url",
        "database_url",
        "mongodb_uri",
        "redis_url",
        "mysql_password",
        "postgres_password",
        "sqlite_password",
        "ldap_password",
        "ftp_password",
        "ssh_password",
        "telnet_password",
        "smtp_password",
        "pop3_password",
        "imap_password",
        "backup_password",
        "recovery_password",
        "reset_password",
        "temp_password",
        "temporary_password",
        "one_time_password",
        "otp",
        "two_factor",
        "2fa",
        "mfa",
        "multi_factor",
        "pin",
        "passcode",
        "verification_code",
        "activation_code",
        "unlock_code",
        "security_code",
        "confirmation_code",
        "access_code",
        "auth_code",
        "login_code",
        "sms_code",
        "email_code",
        "phone_code",
        "backup_code",
        "recovery_code",
        "emergency_code",
        "master_code",
        "admin_code",
        "super_admin",
        "superuser",
        "root_user",
        "system_user",
        "service_account",
        "application_user",
        "database_user",
        "ldap_user",
        "domain_user",
        "local_user",
        "guest_user",
        "anonymous_user",
        "test_user",
        "demo_user",
        "admin_user",
        "privileged_user",
        "elevated_user",
        "impersonation_user",
        "sudo_user",
        "su_user",
        "wheel_user",
        "power_user",
        "advanced_user",
        "developer_user",
        "debug_user",
        "staging_user",
        "production_user",
        "live_user",
        "backup_user",
        "monitoring_user",
        "audit_user",
        "log_user",
        "report_user",
        "analytics_user",
        "metrics_user",
        "health_user",
        "status_user",
        "diagnostic_user",
        "maintenance_user",
        "support_user",
        "helpdesk_user",
        "customer_service_user",
        "sales_user",
        "marketing_user",
        "finance_user",
        "accounting_user",
        "hr_user",
        "legal_user",
        "compliance_user",
        "security_user",
        "privacy_user",
        "data_protection_user",
        "gdpr_user",
        "ccpa_user",
        "hipaa_user",
        "sox_user",
        "pci_user",
        "iso_user",
        "audit_trail_user",
        "log_analysis_user",
        "forensic_user",
        "incident_response_user",
        "emergency_user",
        "disaster_recovery_user",
        "business_continuity_user",
        "backup_recovery_user",
        "data_recovery_user",
        "system_recovery_user",
        "application_recovery_user",
        "database_recovery_user",
        "file_recovery_user",
        "network_recovery_user",
        "security_recovery_user",
        "access_recovery_user",
        "account_recovery_user",
        "password_recovery_user",
        "key_recovery_user",
        "certificate_recovery_user",
        "token_recovery_user",
        "session_recovery_user",
        "state_recovery_user",
        "context_recovery_user",
        "configuration_recovery_user",
        "setting_recovery_user",
        "preference_recovery_user",
        "profile_recovery_user",
        "user_recovery_user",
        "admin_recovery_user",
        "system_recovery_user",
        "application_recovery_user",
        "service_recovery_user",
        "process_recovery_user",
        "thread_recovery_user",
        "memory_recovery_user",
        "disk_recovery_user",
        "network_recovery_user",
        "database_recovery_user",
        "file_recovery_user",
        "log_recovery_user",
        "audit_recovery_user",
        "monitoring_recovery_user",
        "health_recovery_user",
        "status_recovery_user",
        "diagnostic_recovery_user",
        "maintenance_recovery_user",
        "support_recovery_user",
        "helpdesk_recovery_user",
        "customer_service_recovery_user",
        "sales_recovery_user",
        "marketing_recovery_user",
        "finance_recovery_user",
        "accounting_recovery_user",
        "hr_recovery_user",
        "legal_recovery_user",
        "compliance_recovery_user",
        "security_recovery_user",
        "privacy_recovery_user",
        "data_protection_recovery_user",
        "gdpr_recovery_user",
        "ccpa_recovery_user",
        "hipaa_recovery_user",
        "sox_recovery_user",
        "pci_recovery_user",
        "iso_recovery_user",
    }

    # Regex patterns for sensitive data values
    SENSITIVE_PATTERNS = [
        # Email addresses
        re.compile(r"\b[A-Za-z0-9._%+-]+@[A-Za-z0-9.-]+\.[A-Z|a-z]{2,}\b"),
        # Phone numbers (various formats)
        re.compile(r"(\+?1[-.\s]?)?\(?[0-9]{3}\)?[-.\s]?[0-9]{3}[-.\s]?[0-9]{4}"),
        # Credit card numbers
        re.compile(r"\b(?:\d{4}[-\s]?){3}\d{4}\b"),
        # Social Security Numbers
        re.compile(r"\b\d{3}-\d{2}-\d{4}\b"),
        # IP addresses
        re.compile(r"\b(?:[0-9]{1,3}\.){3}[0-9]{1,3}\b"),
        # URLs with credentials
        re.compile(r"[a-zA-Z][a-zA-Z0-9+.-]*://[^:]+:[^@]+@[^/]+"),
        # JWT tokens
        re.compile(r"eyJ[A-Za-z0-9+/]*\.eyJ[A-Za-z0-9+/]*\.[A-Za-z0-9+/]*"),
        # Base64 encoded strings (likely keys/tokens)
        re.compile(r"[A-Za-z0-9+/]{32,}={0,2}"),
        # Hex strings (likely keys/hashes)
        re.compile(r"\b[0-9a-fA-F]{32,}\b"),
        # UUIDs
        re.compile(r"\b[0-9a-f]{8}-[0-9a-f]{4}-[0-9a-f]{4}-[0-9a-f]{4}-[0-9a-f]{12}\b"),
        # API keys (common patterns)
        re.compile(r"[A-Za-z0-9]{20,}"),
        # File paths that might contain sensitive info
        re.compile(
            r"(/[^/\s]+)*/(\.ssh|\.gnupg|\.aws|\.config|\.credentials|\.secret|\.key|\.pem|\.p12|\.pfx|\.crt|\.cer|\.der|\.jks|\.keystore|\.truststore)/[^/\s]+"
        ),
        # Database connection strings
        re.compile(r"[a-zA-Z][a-zA-Z0-9+.-]*://[^:]+:[^@]+@[^/]+/[^?]+"),
        # Windows registry paths with sensitive data
        re.compile(r"HKEY_[A-Z_]+\\[^\\]*\\[^\\]*\\[^\\]*"),
        # MAC addresses
        re.compile(r"\b([0-9A-Fa-f]{2}[:-]){5}([0-9A-Fa-f]{2})\b"),
        # AWS access keys
        re.compile(r"AKIA[0-9A-Z]{16}"),
        # Azure keys
        re.compile(r"[A-Za-z0-9+/]{43}="),
        # Google Cloud keys
        re.compile(r"AIza[0-9A-Za-z\\-_]{35}"),
        # Slack tokens
        re.compile(r"xox[baprs]-[0-9a-zA-Z]{10,48}"),
        # GitHub tokens
        re.compile(r"ghp_[0-9a-zA-Z]{36}"),
        # Docker tokens
        re.compile(r"dckr_pat_[0-9a-zA-Z_]{36}"),
        # NPM tokens
        re.compile(r"npm_[0-9a-zA-Z]{36}"),
        # PyPI tokens
        re.compile(r"pypi-[0-9a-zA-Z]{76}"),
        # Stripe keys
        re.compile(r"sk_live_[0-9a-zA-Z]{24}"),
        # Twilio tokens
        re.compile(r"SK[0-9a-fA-F]{32}"),
        # SendGrid keys
        re.compile(r"SG\.[0-9a-zA-Z\-_]{22}\.[0-9a-zA-Z\-_]{43}"),
        # Mailgun keys
        re.compile(r"key-[0-9a-f]{32}"),
        # Square tokens
        re.compile(r"sq0[a-z]{3}-[0-9A-Za-z\-_]{22,43}"),
        # PayPal tokens
        re.compile(r"A[0-9A-Za-z\-_]{77}"),
        # Facebook tokens
        re.compile(r"EAA[0-9A-Za-z]+"),
        # Twitter tokens
        re.compile(r"[1-9][0-9]+-[0-9a-zA-Z]{40}"),
        # LinkedIn tokens
        re.compile(r"[a-zA-Z0-9]{12}"),
        # Discord tokens
        re.compile(r"[MNO][A-Za-z\d]{23}\.[\w-]{6}\.[\w-]{27}"),
        # Telegram tokens
        re.compile(r"[0-9]{8,10}:[a-zA-Z0-9_-]{35}"),
        # Heroku tokens
        re.compile(
            r"[0-9a-fA-F]{8}-[0-9a-fA-F]{4}-[0-9a-fA-F]{4}-[0-9a-fA-F]{4}-[0-9a-fA-F]{12}"
        ),
        # MongoDB connection strings
        re.compile(r"mongodb(\+srv)?://[^:]+:[^@]+@[^/]+"),
        # Redis connection strings
        re.compile(r"redis://[^:]+:[^@]+@[^/]+"),
        # PostgreSQL connection strings
        re.compile(r"postgres://[^:]+:[^@]+@[^/]+"),
        # MySQL connection strings
        re.compile(r"mysql://[^:]+:[^@]+@[^/]+"),
        # Oracle connection strings
        re.compile(r"oracle://[^:]+:[^@]+@[^/]+"),
        # SQL Server connection strings
        re.compile(r"mssql://[^:]+:[^@]+@[^/]+"),
        # SQLite connection strings
        re.compile(r"sqlite:///[^?]+"),
        # LDAP connection strings
        re.compile(r"ldap://[^:]+:[^@]+@[^/]+"),
        # FTP connection strings
        re.compile(r"ftp://[^:]+:[^@]+@[^/]+"),
        # SFTP connection strings
        re.compile(r"sftp://[^:]+:[^@]+@[^/]+"),
        # SCP connection strings
        re.compile(r"scp://[^:]+:[^@]+@[^/]+"),
        # HTTPS connection strings with credentials
        re.compile(r"https://[^:]+:[^@]+@[^/]+"),
        # HTTP connection strings with credentials
        re.compile(r"http://[^:]+:[^@]+@[^/]+"),
        # SMTP connection strings
        re.compile(r"smtp://[^:]+:[^@]+@[^/]+"),
        # POP3 connection strings
        re.compile(r"pop3://[^:]+:[^@]+@[^/]+"),
        # IMAP connection strings
        re.compile(r"imap://[^:]+:[^@]+@[^/]+"),
        # Kubernetes secrets
        re.compile(r"[A-Za-z0-9+/]{40,}={0,2}"),
        # Docker secrets
        re.compile(r"[A-Za-z0-9+/]{40,}={0,2}"),
        # Terraform secrets
        re.compile(r"[A-Za-z0-9+/]{40,}={0,2}"),
        # Ansible secrets
        re.compile(r"[A-Za-z0-9+/]{40,}={0,2}"),
        # Chef secrets
        re.compile(r"[A-Za-z0-9+/]{40,}={0,2}"),
        # Puppet secrets
        re.compile(r"[A-Za-z0-9+/]{40,}={0,2}"),
        # SaltStack secrets
        re.compile(r"[A-Za-z0-9+/]{40,}={0,2}"),
        # Jenkins secrets
        re.compile(r"[A-Za-z0-9+/]{40,}={0,2}"),
        # CircleCI secrets
        re.compile(r"[A-Za-z0-9+/]{40,}={0,2}"),
        # Travis CI secrets
        re.compile(r"[A-Za-z0-9+/]{40,}={0,2}"),
        # GitLab secrets
        re.compile(r"[A-Za-z0-9+/]{40,}={0,2}"),
        # Bitbucket secrets
        re.compile(r"[A-Za-z0-9+/]{40,}={0,2}"),
        # Azure DevOps secrets
        re.compile(r"[A-Za-z0-9+/]{40,}={0,2}"),
        # GitHub Actions secrets
        re.compile(r"[A-Za-z0-9+/]{40,}={0,2}"),
        # Buildkite secrets
        re.compile(r"[A-Za-z0-9+/]{40,}={0,2}"),
        # TeamCity secrets
        re.compile(r"[A-Za-z0-9+/]{40,}={0,2}"),
        # Bamboo secrets
        re.compile(r"[A-Za-z0-9+/]{40,}={0,2}"),
        # Octopus Deploy secrets
        re.compile(r"[A-Za-z0-9+/]{40,}={0,2}"),
        # Spinnaker secrets
        re.compile(r"[A-Za-z0-9+/]{40,}={0,2}"),
        # Argo CD secrets
        re.compile(r"[A-Za-z0-9+/]{40,}={0,2}"),
        # Flux secrets
        re.compile(r"[A-Za-z0-9+/]{40,}={0,2}"),
        # Rancher secrets
        re.compile(r"[A-Za-z0-9+/]{40,}={0,2}"),
        # OpenShift secrets
        re.compile(r"[A-Za-z0-9+/]{40,}={0,2}"),
        # Istio secrets
        re.compile(r"[A-Za-z0-9+/]{40,}={0,2}"),
        # Linkerd secrets
        re.compile(r"[A-Za-z0-9+/]{40,}={0,2}"),
        # Consul secrets
        re.compile(r"[A-Za-z0-9+/]{40,}={0,2}"),
        # Vault secrets
        re.compile(r"[A-Za-z0-9+/]{40,}={0,2}"),
        # Nomad secrets
        re.compile(r"[A-Za-z0-9+/]{40,}={0,2}"),
        # Etcd secrets
        re.compile(r"[A-Za-z0-9+/]{40,}={0,2}"),
        # Zookeeper secrets
        re.compile(r"[A-Za-z0-9+/]{40,}={0,2}"),
        # Kafka secrets
        re.compile(r"[A-Za-z0-9+/]{40,}={0,2}"),
        # RabbitMQ secrets
        re.compile(r"[A-Za-z0-9+/]{40,}={0,2}"),
        # ActiveMQ secrets
        re.compile(r"[A-Za-z0-9+/]{40,}={0,2}"),
        # NATS secrets
        re.compile(r"[A-Za-z0-9+/]{40,}={0,2}"),
        # Pulsar secrets
        re.compile(r"[A-Za-z0-9+/]{40,}={0,2}"),
        # ClickHouse secrets
        re.compile(r"[A-Za-z0-9+/]{40,}={0,2}"),
        # Elasticsearch secrets
        re.compile(r"[A-Za-z0-9+/]{40,}={0,2}"),
        # Logstash secrets
        re.compile(r"[A-Za-z0-9+/]{40,}={0,2}"),
        # Kibana secrets
        re.compile(r"[A-Za-z0-9+/]{40,}={0,2}"),
        # Grafana secrets
        re.compile(r"[A-Za-z0-9+/]{40,}={0,2}"),
        # Prometheus secrets
        re.compile(r"[A-Za-z0-9+/]{40,}={0,2}"),
        # Jaeger secrets
        re.compile(r"[A-Za-z0-9+/]{40,}={0,2}"),
        # Zipkin secrets
        re.compile(r"[A-Za-z0-9+/]{40,}={0,2}"),
        # New Relic secrets
        re.compile(r"[A-Za-z0-9+/]{40,}={0,2}"),
        # Datadog secrets
        re.compile(r"[A-Za-z0-9+/]{40,}={0,2}"),
        # Splunk secrets
        re.compile(r"[A-Za-z0-9+/]{40,}={0,2}"),
        # Sumo Logic secrets
        re.compile(r"[A-Za-z0-9+/]{40,}={0,2}"),
        # Fluentd secrets
        re.compile(r"[A-Za-z0-9+/]{40,}={0,2}"),
        # Fluent Bit secrets
        re.compile(r"[A-Za-z0-9+/]{40,}={0,2}"),
        # Filebeat secrets
        re.compile(r"[A-Za-z0-9+/]{40,}={0,2}"),
        # Metricbeat secrets
        re.compile(r"[A-Za-z0-9+/]{40,}={0,2}"),
        # Heartbeat secrets
        re.compile(r"[A-Za-z0-9+/]{40,}={0,2}"),
        # Auditbeat secrets
        re.compile(r"[A-Za-z0-9+/]{40,}={0,2}"),
        # Packetbeat secrets
        re.compile(r"[A-Za-z0-9+/]{40,}={0,2}"),
        # Winlogbeat secrets
        re.compile(r"[A-Za-z0-9+/]{40,}={0,2}"),
        # Functionbeat secrets
        re.compile(r"[A-Za-z0-9+/]{40,}={0,2}"),
        # Journalbeat secrets
        re.compile(r"[A-Za-z0-9+/]{40,}={0,2}"),
        # Osquerybeat secrets
        re.compile(r"[A-Za-z0-9+/]{40,}={0,2}"),
        # Lumberjack secrets
        re.compile(r"[A-Za-z0-9+/]{40,}={0,2}"),
        # Logz.io secrets
        re.compile(r"[A-Za-z0-9+/]{40,}={0,2}"),
        # Papertrail secrets
        re.compile(r"[A-Za-z0-9+/]{40,}={0,2}"),
        # Loggly secrets
        re.compile(r"[A-Za-z0-9+/]{40,}={0,2}"),
        # Sentry secrets
        re.compile(r"[A-Za-z0-9+/]{40,}={0,2}"),
        # Rollbar secrets
        re.compile(r"[A-Za-z0-9+/]{40,}={0,2}"),
        # Bugsnag secrets
        re.compile(r"[A-Za-z0-9+/]{40,}={0,2}"),
        # Airbrake secrets
        re.compile(r"[A-Za-z0-9+/]{40,}={0,2}"),
        # Honeybadger secrets
        re.compile(r"[A-Za-z0-9+/]{40,}={0,2}"),
        # Raygun secrets
        re.compile(r"[A-Za-z0-9+/]{40,}={0,2}"),
        # AppSignal secrets
        re.compile(r"[A-Za-z0-9+/]{40,}={0,2}"),
        # Scout secrets
        re.compile(r"[A-Za-z0-9+/]{40,}={0,2}"),
        # Skylight secrets
        re.compile(r"[A-Za-z0-9+/]{40,}={0,2}"),
        # Instana secrets
        re.compile(r"[A-Za-z0-9+/]{40,}={0,2}"),
        # Dynatrace secrets
        re.compile(r"[A-Za-z0-9+/]{40,}={0,2}"),
        # AppDynamics secrets
        re.compile(r"[A-Za-z0-9+/]{40,}={0,2}"),
        # Pingdom secrets
        re.compile(r"[A-Za-z0-9+/]{40,}={0,2}"),
        # StatusPage secrets
        re.compile(r"[A-Za-z0-9+/]{40,}={0,2}"),
        # PagerDuty secrets
        re.compile(r"[A-Za-z0-9+/]{40,}={0,2}"),
        # OpsGenie secrets
        re.compile(r"[A-Za-z0-9+/]{40,}={0,2}"),
        # VictorOps secrets
        re.compile(r"[A-Za-z0-9+/]{40,}={0,2}"),
        # Incident.io secrets
        re.compile(r"[A-Za-z0-9+/]{40,}={0,2}"),
        # FireHydrant secrets
        re.compile(r"[A-Za-z0-9+/]{40,}={0,2}"),
        # Rundeck secrets
        re.compile(r"[A-Za-z0-9+/]{40,}={0,2}"),
        # Ansible Tower secrets
        re.compile(r"[A-Za-z0-9+/]{40,}={0,2}"),
        # AWX secrets
        re.compile(r"[A-Za-z0-9+/]{40,}={0,2}"),
        # Puppet Enterprise secrets
        re.compile(r"[A-Za-z0-9+/]{40,}={0,2}"),
        # Chef Automate secrets
        re.compile(r"[A-Za-z0-9+/]{40,}={0,2}"),
        # SaltStack Enterprise secrets
        re.compile(r"[A-Za-z0-9+/]{40,}={0,2}"),
        # Foreman secrets
        re.compile(r"[A-Za-z0-9+/]{40,}={0,2}"),
        # Katello secrets
        re.compile(r"[A-Za-z0-9+/]{40,}={0,2}"),
        # Satellite secrets
        re.compile(r"[A-Za-z0-9+/]{40,}={0,2}"),
        # Spacewalk secrets
        re.compile(r"[A-Za-z0-9+/]{40,}={0,2}"),
        # Landscape secrets
        re.compile(r"[A-Za-z0-9+/]{40,}={0,2}"),
        # SUSE Manager secrets
        re.compile(r"[A-Za-z0-9+/]{40,}={0,2}"),
        # Uyuni secrets
        re.compile(r"[A-Za-z0-9+/]{40,}={0,2}"),
        # Cockpit secrets
        re.compile(r"[A-Za-z0-9+/]{40,}={0,2}"),
        # Webmin secrets
        re.compile(r"[A-Za-z0-9+/]{40,}={0,2}"),
        # Usermin secrets
        re.compile(r"[A-Za-z0-9+/]{40,}={0,2}"),
        # Virtualmin secrets
        re.compile(r"[A-Za-z0-9+/]{40,}={0,2}"),
        # Cloudmin secrets
        re.compile(r"[A-Za-z0-9+/]{40,}={0,2}"),
        # cPanel secrets
        re.compile(r"[A-Za-z0-9+/]{40,}={0,2}"),
        # WHM secrets
        re.compile(r"[A-Za-z0-9+/]{40,}={0,2}"),
        # Plesk secrets
        re.compile(r"[A-Za-z0-9+/]{40,}={0,2}"),
        # DirectAdmin secrets
        re.compile(r"[A-Za-z0-9+/]{40,}={0,2}"),
        # ISPConfig secrets
        re.compile(r"[A-Za-z0-9+/]{40,}={0,2}"),
        # Froxlor secrets
        re.compile(r"[A-Za-z0-9+/]{40,}={0,2}"),
        # Sentora secrets
        re.compile(r"[A-Za-z0-9+/]{40,}={0,2}"),
        # ZPanel secrets
        re.compile(r"[A-Za-z0-9+/]{40,}={0,2}"),
        # VestaCP secrets
        re.compile(r"[A-Za-z0-9+/]{40,}={0,2}"),
        # HestiaCP secrets
        re.compile(r"[A-Za-z0-9+/]{40,}={0,2}"),
        # CyberPanel secrets
        re.compile(r"[A-Za-z0-9+/]{40,}={0,2}"),
        # OpenPanel secrets
        re.compile(r"[A-Za-z0-9+/]{40,}={0,2}"),
        # Kloxo secrets
        re.compile(r"[A-Za-z0-9+/]{40,}={0,2}"),
        # Ajenti secrets
        re.compile(r"[A-Za-z0-9+/]{40,}={0,2}"),
        # Zentyal secrets
        re.compile(r"[A-Za-z0-9+/]{40,}={0,2}"),
        # ClearOS secrets
        re.compile(r"[A-Za-z0-9+/]{40,}={0,2}"),
        # pfSense secrets
        re.compile(r"[A-Za-z0-9+/]{40,}={0,2}"),
        # OPNsense secrets
        re.compile(r"[A-Za-z0-9+/]{40,}={0,2}"),
        # Smoothwall secrets
        re.compile(r"[A-Za-z0-9+/]{40,}={0,2}"),
        # IPFire secrets
        re.compile(r"[A-Za-z0-9+/]{40,}={0,2}"),
        # Endian secrets
        re.compile(r"[A-Za-z0-9+/]{40,}={0,2}"),
        # Sophos secrets
        re.compile(r"[A-Za-z0-9+/]{40,}={0,2}"),
        # Fortinet secrets
        re.compile(r"[A-Za-z0-9+/]{40,}={0,2}"),
        # Palo Alto secrets
        re.compile(r"[A-Za-z0-9+/]{40,}={0,2}"),
        # Check Point secrets
        re.compile(r"[A-Za-z0-9+/]{40,}={0,2}"),
        # Juniper secrets
        re.compile(r"[A-Za-z0-9+/]{40,}={0,2}"),
        # Cisco secrets
        re.compile(r"[A-Za-z0-9+/]{40,}={0,2}"),
        # F5 secrets
        re.compile(r"[A-Za-z0-9+/]{40,}={0,2}"),
        # A10 secrets
        re.compile(r"[A-Za-z0-9+/]{40,}={0,2}"),
        # Citrix secrets
        re.compile(r"[A-Za-z0-9+/]{40,}={0,2}"),
        # Barracuda secrets
        re.compile(r"[A-Za-z0-9+/]{40,}={0,2}"),
        # WatchGuard secrets
        re.compile(r"[A-Za-z0-9+/]{40,}={0,2}"),
        # SonicWall secrets
        re.compile(r"[A-Za-z0-9+/]{40,}={0,2}"),
        # Forcepoint secrets
        re.compile(r"[A-Za-z0-9+/]{40,}={0,2}"),
        # Zscaler secrets
        re.compile(r"[A-Za-z0-9+/]{40,}={0,2}"),
        # Cloudflare secrets
        re.compile(r"[A-Za-z0-9+/]{40,}={0,2}"),
        # Akamai secrets
        re.compile(r"[A-Za-z0-9+/]{40,}={0,2}"),
        # Fastly secrets
        re.compile(r"[A-Za-z0-9+/]{40,}={0,2}"),
        # KeyCDN secrets
        re.compile(r"[A-Za-z0-9+/]{40,}={0,2}"),
        # MaxCDN secrets
        re.compile(r"[A-Za-z0-9+/]{40,}={0,2}"),
        # StackPath secrets
        re.compile(r"[A-Za-z0-9+/]{40,}={0,2}"),
        # BunnyCDN secrets
        re.compile(r"[A-Za-z0-9+/]{40,}={0,2}"),
        # jsDelivr secrets
        re.compile(r"[A-Za-z0-9+/]{40,}={0,2}"),
        # unpkg secrets
        re.compile(r"[A-Za-z0-9+/]{40,}={0,2}"),
        # cdnjs secrets
        re.compile(r"[A-Za-z0-9+/]{40,}={0,2}"),
        # Google Fonts secrets
        re.compile(r"[A-Za-z0-9+/]{40,}={0,2}"),
        # Adobe Fonts secrets
        re.compile(r"[A-Za-z0-9+/]{40,}={0,2}"),
        # Font Awesome secrets
        re.compile(r"[A-Za-z0-9+/]{40,}={0,2}"),
        # Typekit secrets
        re.compile(r"[A-Za-z0-9+/]{40,}={0,2}"),
        # Fonts.com secrets
        re.compile(r"[A-Za-z0-9+/]{40,}={0,2}"),
        # MyFonts secrets
        re.compile(r"[A-Za-z0-9+/]{40,}={0,2}"),
        # Linotype secrets
        re.compile(r"[A-Za-z0-9+/]{40,}={0,2}"),
        # Monotype secrets
        re.compile(r"[A-Za-z0-9+/]{40,}={0,2}"),
        # FontShop secrets
        re.compile(r"[A-Za-z0-9+/]{40,}={0,2}"),
        # Fontstand secrets
        re.compile(r"[A-Za-z0-9+/]{40,}={0,2}"),
        # FontBase secrets
        re.compile(r"[A-Za-z0-9+/]{40,}={0,2}"),
        # FontExplorer secrets
        re.compile(r"[A-Za-z0-9+/]{40,}={0,2}"),
        # Suitcase secrets
        re.compile(r"[A-Za-z0-9+/]{40,}={0,2}"),
        # FontAgent secrets
        re.compile(r"[A-Za-z0-9+/]{40,}={0,2}"),
        # FontBook secrets
        re.compile(r"[A-Za-z0-9+/]{40,}={0,2}"),
        # FontFolder secrets
        re.compile(r"[A-Za-z0-9+/]{40,}={0,2}"),
        # FontLab secrets
        re.compile(r"[A-Za-z0-9+/]{40,}={0,2}"),
        # FontForge secrets
        re.compile(r"[A-Za-z0-9+/]{40,}={0,2}"),
        # Glyphs secrets
        re.compile(r"[A-Za-z0-9+/]{40,}={0,2}"),
        # RoboFont secrets
        re.compile(r"[A-Za-z0-9+/]{40,}={0,2}"),
        # TypeTool secrets
        re.compile(r"[A-Za-z0-9+/]{40,}={0,2}"),
        # FontCreator secrets
        re.compile(r"[A-Za-z0-9+/]{40,}={0,2}"),
        # BirdFont secrets
        re.compile(r"[A-Za-z0-9+/]{40,}={0,2}"),
        # TruFont secrets
        re.compile(r"[A-Za-z0-9+/]{40,}={0,2}"),
        # Metapolator secrets
        re.compile(r"[A-Za-z0-9+/]{40,}={0,2}"),
        # Prototypo secrets
        re.compile(r"[A-Za-z0-9+/]{40,}={0,2}"),
        # Metaflop secrets
        re.compile(r"[A-Za-z0-9+/]{40,}={0,2}"),
        # FontArk secrets
        re.compile(r"[A-Za-z0-9+/]{40,}={0,2}"),
        # FontStruct secrets
        re.compile(r"[A-Za-z0-9+/]{40,}={0,2}"),
        # BitFontMaker secrets
        re.compile(r"[A-Za-z0-9+/]{40,}={0,2}"),
        # FontSpace secrets
        re.compile(r"[A-Za-z0-9+/]{40,}={0,2}"),
        # DaFont secrets
        re.compile(r"[A-Za-z0-9+/]{40,}={0,2}"),
        # 1001Fonts secrets
        re.compile(r"[A-Za-z0-9+/]{40,}={0,2}"),
        # FontSquirrel secrets
        re.compile(r"[A-Za-z0-9+/]{40,}={0,2}"),
        # UrbanFonts secrets
        re.compile(r"[A-Za-z0-9+/]{40,}={0,2}"),
        # FontPalace secrets
        re.compile(r"[A-Za-z0-9+/]{40,}={0,2}"),
        # FontRiver secrets
        re.compile(r"[A-Za-z0-9+/]{40,}={0,2}"),
        # FontZone secrets
        re.compile(r"[A-Za-z0-9+/]{40,}={0,2}"),
        # FontGet secrets
        re.compile(r"[A-Za-z0-9+/]{40,}={0,2}"),
        # FontMeme secrets
        re.compile(r"[A-Za-z0-9+/]{40,}={0,2}"),
        # FontJoy secrets
        re.compile(r"[A-Za-z0-9+/]{40,}={0,2}"),
        # FontPair secrets
        re.compile(r"[A-Za-z0-9+/]{40,}={0,2}"),
        # FontCombinations secrets
        re.compile(r"[A-Za-z0-9+/]{40,}={0,2}"),
        # FontLibrary secrets
        re.compile(r"[A-Za-z0-9+/]{40,}={0,2}"),
        # FontShare secrets
        re.compile(r"[A-Za-z0-9+/]{40,}={0,2}"),
        # FontBundles secrets
        re.compile(r"[A-Za-z0-9+/]{40,}={0,2}"),
        # CreativeMarket secrets
        re.compile(r"[A-Za-z0-9+/]{40,}={0,2}"),
        # DesignCuts secrets
        re.compile(r"[A-Za-z0-9+/]{40,}={0,2}"),
        # MightyDeals secrets
        re.compile(r"[A-Za-z0-9+/]{40,}={0,2}"),
        # InkyDeals secrets
        re.compile(r"[A-Za-z0-9+/]{40,}={0,2}"),
        # DealJumbo secrets
        re.compile(r"[A-Za-z0-9+/]{40,}={0,2}"),
        # StackCommerce secrets
        re.compile(r"[A-Za-z0-9+/]{40,}={0,2}"),
        # AppSumo secrets
        re.compile(r"[A-Za-z0-9+/]{40,}={0,2}"),
        # Lifehacker secrets
        re.compile(r"[A-Za-z0-9+/]{40,}={0,2}"),
        # Mashable secrets
        re.compile(r"[A-Za-z0-9+/]{40,}={0,2}"),
        # TechCrunch secrets
        re.compile(r"[A-Za-z0-9+/]{40,}={0,2}"),
        # Engadget secrets
        re.compile(r"[A-Za-z0-9+/]{40,}={0,2}"),
        # Gizmodo secrets
        re.compile(r"[A-Za-z0-9+/]{40,}={0,2}"),
        # TheVerge secrets
        re.compile(r"[A-Za-z0-9+/]{40,}={0,2}"),
        # Ars Technica secrets
        re.compile(r"[A-Za-z0-9+/]{40,}={0,2}"),
        # Wired secrets
        re.compile(r"[A-Za-z0-9+/]{40,}={0,2}"),
        # Fast Company secrets
        re.compile(r"[A-Za-z0-9+/]{40,}={0,2}"),
        # MIT Technology Review secrets
        re.compile(r"[A-Za-z0-9+/]{40,}={0,2}"),
        # IEEE Spectrum secrets
        re.compile(r"[A-Za-z0-9+/]{40,}={0,2}"),
        # ACM secrets
        re.compile(r"[A-Za-z0-9+/]{40,}={0,2}"),
        # Computer Society secrets
        re.compile(r"[A-Za-z0-9+/]{40,}={0,2}"),
        # Communications of the ACM secrets
        re.compile(r"[A-Za-z0-9+/]{40,}={0,2}"),
        # ACM Computing Surveys secrets
        re.compile(r"[A-Za-z0-9+/]{40,}={0,2}"),
        # ACM Transactions secrets
        re.compile(r"[A-Za-z0-9+/]{40,}={0,2}"),
        # Journal of the ACM secrets
        re.compile(r"[A-Za-z0-9+/]{40,}={0,2}"),
        # ACM SIGACT News secrets
        re.compile(r"[A-Za-z0-9+/]{40,}={0,2}"),
        # ACM SIGARCH secrets
        re.compile(r"[A-Za-z0-9+/]{40,}={0,2}"),
        # ACM SIGCHI secrets
        re.compile(r"[A-Za-z0-9+/]{40,}={0,2}"),
        # ACM SIGCOMM secrets
        re.compile(r"[A-Za-z0-9+/]{40,}={0,2}"),
        # ACM SIGCSE secrets
        re.compile(r"[A-Za-z0-9+/]{40,}={0,2}"),
        # ACM SIGDA secrets
        re.compile(r"[A-Za-z0-9+/]{40,}={0,2}"),
        # ACM SIGDOC secrets
        re.compile(r"[A-Za-z0-9+/]{40,}={0,2}"),
        # ACM SIGGRAPH secrets
        re.compile(r"[A-Za-z0-9+/]{40,}={0,2}"),
        # ACM SIGIR secrets
        re.compile(r"[A-Za-z0-9+/]{40,}={0,2}"),
        # ACM SIGKDD secrets
        re.compile(r"[A-Za-z0-9+/]{40,}={0,2}"),
        # ACM SIGMETRICS secrets
        re.compile(r"[A-Za-z0-9+/]{40,}={0,2}"),
        # ACM SIGMOBILE secrets
        re.compile(r"[A-Za-z0-9+/]{40,}={0,2}"),
        # ACM SIGMOD secrets
        re.compile(r"[A-Za-z0-9+/]{40,}={0,2}"),
        # ACM SIGOPS secrets
        re.compile(r"[A-Za-z0-9+/]{40,}={0,2}"),
        # ACM SIGPLAN secrets
        re.compile(r"[A-Za-z0-9+/]{40,}={0,2}"),
        # ACM SIGSAC secrets
        re.compile(r"[A-Za-z0-9+/]{40,}={0,2}"),
        # ACM SIGSAM secrets
        re.compile(r"[A-Za-z0-9+/]{40,}={0,2}"),
        # ACM SIGSIM secrets
        re.compile(r"[A-Za-z0-9+/]{40,}={0,2}"),
        # ACM SIGSOFT secrets
        re.compile(r"[A-Za-z0-9+/]{40,}={0,2}"),
        # ACM SIGUCCS secrets
        re.compile(r"[A-Za-z0-9+/]{40,}={0,2}"),
        # ACM SIGWEB secrets
        re.compile(r"[A-Za-z0-9+/]{40,}={0,2}"),
    ]

    # Cache for lowercased keys to avoid repeated string operations
    _key_cache: dict[str, str] = {}

>>>>>>> 3275506b
    def __init__(self, logger: logging.Logger):
        self.logger = logger

    def _sanitize_context(self, context: Dict[str, Any]) -> Dict[str, Any]:
        """Remove sensitive information from context data

        Args:
            context: Original context dictionary

        Returns:
            Sanitized context dictionary
        """
        sanitized = {}
        for key, value in context.items():
<<<<<<< HEAD
            # Check if key is sensitive
            if SecurityPatternMatcher.is_sensitive_key(key):
=======
            # Use cache to avoid repeated string.lower() operations
            if key not in self._key_cache:
                self._key_cache[key] = key.lower()
                # Limit cache size to prevent memory issues
                if len(self._key_cache) > 1000:
                    self._key_cache.clear()

            # Check if key is sensitive
            if self._key_cache[key] in self.SENSITIVE_KEYS:
>>>>>>> 3275506b
                sanitized[key] = "[FILTERED]"
            else:
                # Check if value contains sensitive patterns
                if isinstance(value, str):
<<<<<<< HEAD
                    sanitized_value = SecurityPatternMatcher.sanitize_value(value)
=======
                    sanitized_value = self._sanitize_value(value)
>>>>>>> 3275506b
                    sanitized[key] = sanitized_value
                else:
                    sanitized[key] = value
        return sanitized

    def _sanitize_value(self, value: str) -> str:
        """Sanitize string values using regex patterns

        Args:
            value: String value to sanitize

        Returns:
            Sanitized string with sensitive patterns replaced
        """
        if not isinstance(value, str):
            return value

        sanitized_value = value
        for pattern in self.SENSITIVE_PATTERNS:
            if pattern.search(sanitized_value):
                sanitized_value = pattern.sub("[FILTERED]", sanitized_value)

        return sanitized_value

    def log_with_context(
        self,
        level: int,
        message: str,
        context: Optional[Dict[str, Any]] = None,
        **kwargs: Any,
    ) -> None:
        """Log message with structured context

        Args:
            level: Log level
            message: Log message
            context: Optional context data
            **kwargs: Additional logging parameters
        """
        if context:
            sanitized_context = self._sanitize_context(context)
            # Add context to extra for structured logging
            kwargs["extra"] = kwargs.get("extra", {})
            kwargs["extra"]["context"] = sanitized_context

        self.logger.log(level, message, **kwargs)

    def debug_with_context(
        self,
        message: str,
        context: Optional[Dict[str, Any]] = None,
        **kwargs: Any,
    ) -> None:
        """Debug log with context"""
        self.log_with_context(logging.DEBUG, message, context, **kwargs)

    def info_with_context(
        self,
        message: str,
        context: Optional[Dict[str, Any]] = None,
        **kwargs: Any,
    ) -> None:
        """Info log with context"""
        self.log_with_context(logging.INFO, message, context, **kwargs)

    def warning_with_context(
        self,
        message: str,
        context: Optional[Dict[str, Any]] = None,
        **kwargs: Any,
    ) -> None:
        """Warning log with context"""
        self.log_with_context(logging.WARNING, message, context, **kwargs)

<<<<<<< HEAD
    def error_with_context(
        self,
        message: str,
        context: Optional[Dict[str, Any]] = None,
        **kwargs: Any,
    ) -> None:
        """Error log with context"""
        self.log_with_context(logging.ERROR, message, context, **kwargs)
=======
    Combines all logging features into a single, optimized logger
    specifically designed for Claude Code interaction.
    """

    def __init__(self, name: str):
        self.name = name
        from .logging_handlers import get_logger

        base_logger = get_logger(name)
        self.structured_logger = StructuredLogger(base_logger)
        # Lazy import to avoid circular dependency
        from .performance_logger import ErrorAnalyzer

        self.error_analyzer = ErrorAnalyzer(self.structured_logger)
        self.performance_optimizer = LogPerformanceOptimizer(self.structured_logger)
        self.size_controller = LogSizeController(self.structured_logger)
>>>>>>> 3275506b

    def critical_with_context(
        self,
        message: str,
        context: Optional[Dict[str, Any]] = None,
        **kwargs: Any,
    ) -> None:
        """Critical log with context"""
        self.log_with_context(logging.CRITICAL, message, context, **kwargs)

    def log_performance(
        self,
        operation: str,
        duration: float,
        context: Optional[Dict[str, Any]] = None,
        **kwargs: Any,
    ) -> None:
        """Log performance metrics

        Args:
            operation: Operation name
            duration: Duration in seconds
            context: Optional additional context
            **kwargs: Additional logging parameters
        """
        perf_context = {
            "operation": operation,
            "duration_seconds": duration,
            "duration_ms": duration * 1000,
            "performance_log": True,
        }

        if context:
            perf_context.update(context)

        self.info_with_context(
            f"Performance: {operation} completed in {duration:.3f}s",
            perf_context,
            **kwargs,
        )

    def log_error_with_traceback(
        self,
        message: str,
        error: Exception,
        context: Optional[Dict[str, Any]] = None,
        **kwargs: Any,
    ) -> None:
        """Log error with traceback

        Args:
            message: Error message
            error: Exception object
            context: Optional additional context
            **kwargs: Additional logging parameters
        """
        error_context = {
            "error_type": type(error).__name__,
            "error_message": str(error),
            "error_log": True,
        }

        if context:
            error_context.update(context)

        self.error_with_context(message, error_context, exc_info=True, **kwargs)


# Global instance cache
_structured_loggers: Dict[str, StructuredLogger] = {}


def get_structured_logger(name: str) -> StructuredLogger:
    """Get cached structured logger instance

    Args:
        name: Logger name

    Returns:
        StructuredLogger instance
    """
    if name not in _structured_loggers:
        from .logging_handlers import get_logger

        base_logger = get_logger(name)
        _structured_loggers[name] = StructuredLogger(base_logger)
    return _structured_loggers[name]<|MERGE_RESOLUTION|>--- conflicted
+++ resolved
@@ -7,18 +7,9 @@
 from __future__ import annotations
 
 import logging
-<<<<<<< HEAD
 from typing import Any, Dict, Optional
 
 from .security_patterns import SecurityPatternMatcher
-=======
-import re
-import time
-from datetime import datetime
-from typing import Any, Optional
-
-# ErrorAnalyzer import moved to avoid circular import
->>>>>>> 3275506b
 
 
 class StructuredLogger:
@@ -28,933 +19,20 @@
     making it easier for Claude Code to parse and analyze logs.
     """
 
-<<<<<<< HEAD
-=======
-    # Sensitive keys that should be filtered out from logs (pre-lowercased for performance)
-    SENSITIVE_KEYS = {
-        "password",
-        "passwd",
-        "pwd",
-        "secret",
-        "token",
-        "key",
-        "api_key",
-        "auth_token",
-        "bearer_token",
-        "access_token",
-        "refresh_token",
-        "credential",
-        "credentials",
-        "authorization",
-        "session_id",
-        "cookie",
-        "private_key",
-        "public_key",
-        "cert",
-        "certificate",
-        "signature",
-        "hash",
-        "salt",
-        "nonce",
-        "jwt",
-        "oauth",
-        "basic_auth",
-        "digest_auth",
-        "x_api_key",
-        "x_auth_token",
-        "x_access_token",
-        "user_agent",
-        "referer",
-        "x_forwarded_for",
-        "x_real_ip",
-        "client_ip",
-        "remote_addr",
-        "email",
-        "username",
-        "user_id",
-        "account_id",
-        "personal_info",
-        "pii",
-        "ssn",
-        "social_security",
-        "credit_card",
-        "card_number",
-        "cvv",
-        "expiry",
-        "bank_account",
-        "routing_number",
-        "account_number",
-        "phone_number",
-        "mobile",
-        "address",
-        "postal_code",
-        "zip_code",
-        "date_of_birth",
-        "dob",
-        "license_number",
-        "passport_number",
-        "national_id",
-        "driver_license",
-        "health_record",
-        "medical_record",
-        "biometric",
-        "fingerprint",
-        "face_id",
-        "voice_print",
-        "location",
-        "gps",
-        "lat",
-        "lng",
-        "latitude",
-        "longitude",
-        "geolocation",
-        "ip_address",
-        "mac_address",
-        "device_id",
-        "imei",
-        "uuid",
-        "guid",
-        "session_token",
-        "csrf_token",
-        "xsrf_token",
-        "api_secret",
-        "client_secret",
-        "webhook_secret",
-        "encryption_key",
-        "decryption_key",
-        "shared_secret",
-        "master_key",
-        "root_key",
-        "private_data",
-        "confidential",
-        "sensitive",
-        "classified",
-        "restricted",
-        "internal",
-        "proprietary",
-        "personal",
-        "private",
-        "protected",
-        "secure",
-        "admin_password",
-        "root_password",
-        "db_password",
-        "database_password",
-        "connection_string",
-        "dsn",
-        "db_url",
-        "database_url",
-        "mongodb_uri",
-        "redis_url",
-        "mysql_password",
-        "postgres_password",
-        "sqlite_password",
-        "ldap_password",
-        "ftp_password",
-        "ssh_password",
-        "telnet_password",
-        "smtp_password",
-        "pop3_password",
-        "imap_password",
-        "backup_password",
-        "recovery_password",
-        "reset_password",
-        "temp_password",
-        "temporary_password",
-        "one_time_password",
-        "otp",
-        "two_factor",
-        "2fa",
-        "mfa",
-        "multi_factor",
-        "pin",
-        "passcode",
-        "verification_code",
-        "activation_code",
-        "unlock_code",
-        "security_code",
-        "confirmation_code",
-        "access_code",
-        "auth_code",
-        "login_code",
-        "sms_code",
-        "email_code",
-        "phone_code",
-        "backup_code",
-        "recovery_code",
-        "emergency_code",
-        "master_code",
-        "admin_code",
-        "super_admin",
-        "superuser",
-        "root_user",
-        "system_user",
-        "service_account",
-        "application_user",
-        "database_user",
-        "ldap_user",
-        "domain_user",
-        "local_user",
-        "guest_user",
-        "anonymous_user",
-        "test_user",
-        "demo_user",
-        "admin_user",
-        "privileged_user",
-        "elevated_user",
-        "impersonation_user",
-        "sudo_user",
-        "su_user",
-        "wheel_user",
-        "power_user",
-        "advanced_user",
-        "developer_user",
-        "debug_user",
-        "staging_user",
-        "production_user",
-        "live_user",
-        "backup_user",
-        "monitoring_user",
-        "audit_user",
-        "log_user",
-        "report_user",
-        "analytics_user",
-        "metrics_user",
-        "health_user",
-        "status_user",
-        "diagnostic_user",
-        "maintenance_user",
-        "support_user",
-        "helpdesk_user",
-        "customer_service_user",
-        "sales_user",
-        "marketing_user",
-        "finance_user",
-        "accounting_user",
-        "hr_user",
-        "legal_user",
-        "compliance_user",
-        "security_user",
-        "privacy_user",
-        "data_protection_user",
-        "gdpr_user",
-        "ccpa_user",
-        "hipaa_user",
-        "sox_user",
-        "pci_user",
-        "iso_user",
-        "audit_trail_user",
-        "log_analysis_user",
-        "forensic_user",
-        "incident_response_user",
-        "emergency_user",
-        "disaster_recovery_user",
-        "business_continuity_user",
-        "backup_recovery_user",
-        "data_recovery_user",
-        "system_recovery_user",
-        "application_recovery_user",
-        "database_recovery_user",
-        "file_recovery_user",
-        "network_recovery_user",
-        "security_recovery_user",
-        "access_recovery_user",
-        "account_recovery_user",
-        "password_recovery_user",
-        "key_recovery_user",
-        "certificate_recovery_user",
-        "token_recovery_user",
-        "session_recovery_user",
-        "state_recovery_user",
-        "context_recovery_user",
-        "configuration_recovery_user",
-        "setting_recovery_user",
-        "preference_recovery_user",
-        "profile_recovery_user",
-        "user_recovery_user",
-        "admin_recovery_user",
-        "system_recovery_user",
-        "application_recovery_user",
-        "service_recovery_user",
-        "process_recovery_user",
-        "thread_recovery_user",
-        "memory_recovery_user",
-        "disk_recovery_user",
-        "network_recovery_user",
-        "database_recovery_user",
-        "file_recovery_user",
-        "log_recovery_user",
-        "audit_recovery_user",
-        "monitoring_recovery_user",
-        "health_recovery_user",
-        "status_recovery_user",
-        "diagnostic_recovery_user",
-        "maintenance_recovery_user",
-        "support_recovery_user",
-        "helpdesk_recovery_user",
-        "customer_service_recovery_user",
-        "sales_recovery_user",
-        "marketing_recovery_user",
-        "finance_recovery_user",
-        "accounting_recovery_user",
-        "hr_recovery_user",
-        "legal_recovery_user",
-        "compliance_recovery_user",
-        "security_recovery_user",
-        "privacy_recovery_user",
-        "data_protection_recovery_user",
-        "gdpr_recovery_user",
-        "ccpa_recovery_user",
-        "hipaa_recovery_user",
-        "sox_recovery_user",
-        "pci_recovery_user",
-        "iso_recovery_user",
-    }
-
-    # Regex patterns for sensitive data values
-    SENSITIVE_PATTERNS = [
-        # Email addresses
-        re.compile(r"\b[A-Za-z0-9._%+-]+@[A-Za-z0-9.-]+\.[A-Z|a-z]{2,}\b"),
-        # Phone numbers (various formats)
-        re.compile(r"(\+?1[-.\s]?)?\(?[0-9]{3}\)?[-.\s]?[0-9]{3}[-.\s]?[0-9]{4}"),
-        # Credit card numbers
-        re.compile(r"\b(?:\d{4}[-\s]?){3}\d{4}\b"),
-        # Social Security Numbers
-        re.compile(r"\b\d{3}-\d{2}-\d{4}\b"),
-        # IP addresses
-        re.compile(r"\b(?:[0-9]{1,3}\.){3}[0-9]{1,3}\b"),
-        # URLs with credentials
-        re.compile(r"[a-zA-Z][a-zA-Z0-9+.-]*://[^:]+:[^@]+@[^/]+"),
-        # JWT tokens
-        re.compile(r"eyJ[A-Za-z0-9+/]*\.eyJ[A-Za-z0-9+/]*\.[A-Za-z0-9+/]*"),
-        # Base64 encoded strings (likely keys/tokens)
-        re.compile(r"[A-Za-z0-9+/]{32,}={0,2}"),
-        # Hex strings (likely keys/hashes)
-        re.compile(r"\b[0-9a-fA-F]{32,}\b"),
-        # UUIDs
-        re.compile(r"\b[0-9a-f]{8}-[0-9a-f]{4}-[0-9a-f]{4}-[0-9a-f]{4}-[0-9a-f]{12}\b"),
-        # API keys (common patterns)
-        re.compile(r"[A-Za-z0-9]{20,}"),
-        # File paths that might contain sensitive info
-        re.compile(
-            r"(/[^/\s]+)*/(\.ssh|\.gnupg|\.aws|\.config|\.credentials|\.secret|\.key|\.pem|\.p12|\.pfx|\.crt|\.cer|\.der|\.jks|\.keystore|\.truststore)/[^/\s]+"
-        ),
-        # Database connection strings
-        re.compile(r"[a-zA-Z][a-zA-Z0-9+.-]*://[^:]+:[^@]+@[^/]+/[^?]+"),
-        # Windows registry paths with sensitive data
-        re.compile(r"HKEY_[A-Z_]+\\[^\\]*\\[^\\]*\\[^\\]*"),
-        # MAC addresses
-        re.compile(r"\b([0-9A-Fa-f]{2}[:-]){5}([0-9A-Fa-f]{2})\b"),
-        # AWS access keys
-        re.compile(r"AKIA[0-9A-Z]{16}"),
-        # Azure keys
-        re.compile(r"[A-Za-z0-9+/]{43}="),
-        # Google Cloud keys
-        re.compile(r"AIza[0-9A-Za-z\\-_]{35}"),
-        # Slack tokens
-        re.compile(r"xox[baprs]-[0-9a-zA-Z]{10,48}"),
-        # GitHub tokens
-        re.compile(r"ghp_[0-9a-zA-Z]{36}"),
-        # Docker tokens
-        re.compile(r"dckr_pat_[0-9a-zA-Z_]{36}"),
-        # NPM tokens
-        re.compile(r"npm_[0-9a-zA-Z]{36}"),
-        # PyPI tokens
-        re.compile(r"pypi-[0-9a-zA-Z]{76}"),
-        # Stripe keys
-        re.compile(r"sk_live_[0-9a-zA-Z]{24}"),
-        # Twilio tokens
-        re.compile(r"SK[0-9a-fA-F]{32}"),
-        # SendGrid keys
-        re.compile(r"SG\.[0-9a-zA-Z\-_]{22}\.[0-9a-zA-Z\-_]{43}"),
-        # Mailgun keys
-        re.compile(r"key-[0-9a-f]{32}"),
-        # Square tokens
-        re.compile(r"sq0[a-z]{3}-[0-9A-Za-z\-_]{22,43}"),
-        # PayPal tokens
-        re.compile(r"A[0-9A-Za-z\-_]{77}"),
-        # Facebook tokens
-        re.compile(r"EAA[0-9A-Za-z]+"),
-        # Twitter tokens
-        re.compile(r"[1-9][0-9]+-[0-9a-zA-Z]{40}"),
-        # LinkedIn tokens
-        re.compile(r"[a-zA-Z0-9]{12}"),
-        # Discord tokens
-        re.compile(r"[MNO][A-Za-z\d]{23}\.[\w-]{6}\.[\w-]{27}"),
-        # Telegram tokens
-        re.compile(r"[0-9]{8,10}:[a-zA-Z0-9_-]{35}"),
-        # Heroku tokens
-        re.compile(
-            r"[0-9a-fA-F]{8}-[0-9a-fA-F]{4}-[0-9a-fA-F]{4}-[0-9a-fA-F]{4}-[0-9a-fA-F]{12}"
-        ),
-        # MongoDB connection strings
-        re.compile(r"mongodb(\+srv)?://[^:]+:[^@]+@[^/]+"),
-        # Redis connection strings
-        re.compile(r"redis://[^:]+:[^@]+@[^/]+"),
-        # PostgreSQL connection strings
-        re.compile(r"postgres://[^:]+:[^@]+@[^/]+"),
-        # MySQL connection strings
-        re.compile(r"mysql://[^:]+:[^@]+@[^/]+"),
-        # Oracle connection strings
-        re.compile(r"oracle://[^:]+:[^@]+@[^/]+"),
-        # SQL Server connection strings
-        re.compile(r"mssql://[^:]+:[^@]+@[^/]+"),
-        # SQLite connection strings
-        re.compile(r"sqlite:///[^?]+"),
-        # LDAP connection strings
-        re.compile(r"ldap://[^:]+:[^@]+@[^/]+"),
-        # FTP connection strings
-        re.compile(r"ftp://[^:]+:[^@]+@[^/]+"),
-        # SFTP connection strings
-        re.compile(r"sftp://[^:]+:[^@]+@[^/]+"),
-        # SCP connection strings
-        re.compile(r"scp://[^:]+:[^@]+@[^/]+"),
-        # HTTPS connection strings with credentials
-        re.compile(r"https://[^:]+:[^@]+@[^/]+"),
-        # HTTP connection strings with credentials
-        re.compile(r"http://[^:]+:[^@]+@[^/]+"),
-        # SMTP connection strings
-        re.compile(r"smtp://[^:]+:[^@]+@[^/]+"),
-        # POP3 connection strings
-        re.compile(r"pop3://[^:]+:[^@]+@[^/]+"),
-        # IMAP connection strings
-        re.compile(r"imap://[^:]+:[^@]+@[^/]+"),
-        # Kubernetes secrets
-        re.compile(r"[A-Za-z0-9+/]{40,}={0,2}"),
-        # Docker secrets
-        re.compile(r"[A-Za-z0-9+/]{40,}={0,2}"),
-        # Terraform secrets
-        re.compile(r"[A-Za-z0-9+/]{40,}={0,2}"),
-        # Ansible secrets
-        re.compile(r"[A-Za-z0-9+/]{40,}={0,2}"),
-        # Chef secrets
-        re.compile(r"[A-Za-z0-9+/]{40,}={0,2}"),
-        # Puppet secrets
-        re.compile(r"[A-Za-z0-9+/]{40,}={0,2}"),
-        # SaltStack secrets
-        re.compile(r"[A-Za-z0-9+/]{40,}={0,2}"),
-        # Jenkins secrets
-        re.compile(r"[A-Za-z0-9+/]{40,}={0,2}"),
-        # CircleCI secrets
-        re.compile(r"[A-Za-z0-9+/]{40,}={0,2}"),
-        # Travis CI secrets
-        re.compile(r"[A-Za-z0-9+/]{40,}={0,2}"),
-        # GitLab secrets
-        re.compile(r"[A-Za-z0-9+/]{40,}={0,2}"),
-        # Bitbucket secrets
-        re.compile(r"[A-Za-z0-9+/]{40,}={0,2}"),
-        # Azure DevOps secrets
-        re.compile(r"[A-Za-z0-9+/]{40,}={0,2}"),
-        # GitHub Actions secrets
-        re.compile(r"[A-Za-z0-9+/]{40,}={0,2}"),
-        # Buildkite secrets
-        re.compile(r"[A-Za-z0-9+/]{40,}={0,2}"),
-        # TeamCity secrets
-        re.compile(r"[A-Za-z0-9+/]{40,}={0,2}"),
-        # Bamboo secrets
-        re.compile(r"[A-Za-z0-9+/]{40,}={0,2}"),
-        # Octopus Deploy secrets
-        re.compile(r"[A-Za-z0-9+/]{40,}={0,2}"),
-        # Spinnaker secrets
-        re.compile(r"[A-Za-z0-9+/]{40,}={0,2}"),
-        # Argo CD secrets
-        re.compile(r"[A-Za-z0-9+/]{40,}={0,2}"),
-        # Flux secrets
-        re.compile(r"[A-Za-z0-9+/]{40,}={0,2}"),
-        # Rancher secrets
-        re.compile(r"[A-Za-z0-9+/]{40,}={0,2}"),
-        # OpenShift secrets
-        re.compile(r"[A-Za-z0-9+/]{40,}={0,2}"),
-        # Istio secrets
-        re.compile(r"[A-Za-z0-9+/]{40,}={0,2}"),
-        # Linkerd secrets
-        re.compile(r"[A-Za-z0-9+/]{40,}={0,2}"),
-        # Consul secrets
-        re.compile(r"[A-Za-z0-9+/]{40,}={0,2}"),
-        # Vault secrets
-        re.compile(r"[A-Za-z0-9+/]{40,}={0,2}"),
-        # Nomad secrets
-        re.compile(r"[A-Za-z0-9+/]{40,}={0,2}"),
-        # Etcd secrets
-        re.compile(r"[A-Za-z0-9+/]{40,}={0,2}"),
-        # Zookeeper secrets
-        re.compile(r"[A-Za-z0-9+/]{40,}={0,2}"),
-        # Kafka secrets
-        re.compile(r"[A-Za-z0-9+/]{40,}={0,2}"),
-        # RabbitMQ secrets
-        re.compile(r"[A-Za-z0-9+/]{40,}={0,2}"),
-        # ActiveMQ secrets
-        re.compile(r"[A-Za-z0-9+/]{40,}={0,2}"),
-        # NATS secrets
-        re.compile(r"[A-Za-z0-9+/]{40,}={0,2}"),
-        # Pulsar secrets
-        re.compile(r"[A-Za-z0-9+/]{40,}={0,2}"),
-        # ClickHouse secrets
-        re.compile(r"[A-Za-z0-9+/]{40,}={0,2}"),
-        # Elasticsearch secrets
-        re.compile(r"[A-Za-z0-9+/]{40,}={0,2}"),
-        # Logstash secrets
-        re.compile(r"[A-Za-z0-9+/]{40,}={0,2}"),
-        # Kibana secrets
-        re.compile(r"[A-Za-z0-9+/]{40,}={0,2}"),
-        # Grafana secrets
-        re.compile(r"[A-Za-z0-9+/]{40,}={0,2}"),
-        # Prometheus secrets
-        re.compile(r"[A-Za-z0-9+/]{40,}={0,2}"),
-        # Jaeger secrets
-        re.compile(r"[A-Za-z0-9+/]{40,}={0,2}"),
-        # Zipkin secrets
-        re.compile(r"[A-Za-z0-9+/]{40,}={0,2}"),
-        # New Relic secrets
-        re.compile(r"[A-Za-z0-9+/]{40,}={0,2}"),
-        # Datadog secrets
-        re.compile(r"[A-Za-z0-9+/]{40,}={0,2}"),
-        # Splunk secrets
-        re.compile(r"[A-Za-z0-9+/]{40,}={0,2}"),
-        # Sumo Logic secrets
-        re.compile(r"[A-Za-z0-9+/]{40,}={0,2}"),
-        # Fluentd secrets
-        re.compile(r"[A-Za-z0-9+/]{40,}={0,2}"),
-        # Fluent Bit secrets
-        re.compile(r"[A-Za-z0-9+/]{40,}={0,2}"),
-        # Filebeat secrets
-        re.compile(r"[A-Za-z0-9+/]{40,}={0,2}"),
-        # Metricbeat secrets
-        re.compile(r"[A-Za-z0-9+/]{40,}={0,2}"),
-        # Heartbeat secrets
-        re.compile(r"[A-Za-z0-9+/]{40,}={0,2}"),
-        # Auditbeat secrets
-        re.compile(r"[A-Za-z0-9+/]{40,}={0,2}"),
-        # Packetbeat secrets
-        re.compile(r"[A-Za-z0-9+/]{40,}={0,2}"),
-        # Winlogbeat secrets
-        re.compile(r"[A-Za-z0-9+/]{40,}={0,2}"),
-        # Functionbeat secrets
-        re.compile(r"[A-Za-z0-9+/]{40,}={0,2}"),
-        # Journalbeat secrets
-        re.compile(r"[A-Za-z0-9+/]{40,}={0,2}"),
-        # Osquerybeat secrets
-        re.compile(r"[A-Za-z0-9+/]{40,}={0,2}"),
-        # Lumberjack secrets
-        re.compile(r"[A-Za-z0-9+/]{40,}={0,2}"),
-        # Logz.io secrets
-        re.compile(r"[A-Za-z0-9+/]{40,}={0,2}"),
-        # Papertrail secrets
-        re.compile(r"[A-Za-z0-9+/]{40,}={0,2}"),
-        # Loggly secrets
-        re.compile(r"[A-Za-z0-9+/]{40,}={0,2}"),
-        # Sentry secrets
-        re.compile(r"[A-Za-z0-9+/]{40,}={0,2}"),
-        # Rollbar secrets
-        re.compile(r"[A-Za-z0-9+/]{40,}={0,2}"),
-        # Bugsnag secrets
-        re.compile(r"[A-Za-z0-9+/]{40,}={0,2}"),
-        # Airbrake secrets
-        re.compile(r"[A-Za-z0-9+/]{40,}={0,2}"),
-        # Honeybadger secrets
-        re.compile(r"[A-Za-z0-9+/]{40,}={0,2}"),
-        # Raygun secrets
-        re.compile(r"[A-Za-z0-9+/]{40,}={0,2}"),
-        # AppSignal secrets
-        re.compile(r"[A-Za-z0-9+/]{40,}={0,2}"),
-        # Scout secrets
-        re.compile(r"[A-Za-z0-9+/]{40,}={0,2}"),
-        # Skylight secrets
-        re.compile(r"[A-Za-z0-9+/]{40,}={0,2}"),
-        # Instana secrets
-        re.compile(r"[A-Za-z0-9+/]{40,}={0,2}"),
-        # Dynatrace secrets
-        re.compile(r"[A-Za-z0-9+/]{40,}={0,2}"),
-        # AppDynamics secrets
-        re.compile(r"[A-Za-z0-9+/]{40,}={0,2}"),
-        # Pingdom secrets
-        re.compile(r"[A-Za-z0-9+/]{40,}={0,2}"),
-        # StatusPage secrets
-        re.compile(r"[A-Za-z0-9+/]{40,}={0,2}"),
-        # PagerDuty secrets
-        re.compile(r"[A-Za-z0-9+/]{40,}={0,2}"),
-        # OpsGenie secrets
-        re.compile(r"[A-Za-z0-9+/]{40,}={0,2}"),
-        # VictorOps secrets
-        re.compile(r"[A-Za-z0-9+/]{40,}={0,2}"),
-        # Incident.io secrets
-        re.compile(r"[A-Za-z0-9+/]{40,}={0,2}"),
-        # FireHydrant secrets
-        re.compile(r"[A-Za-z0-9+/]{40,}={0,2}"),
-        # Rundeck secrets
-        re.compile(r"[A-Za-z0-9+/]{40,}={0,2}"),
-        # Ansible Tower secrets
-        re.compile(r"[A-Za-z0-9+/]{40,}={0,2}"),
-        # AWX secrets
-        re.compile(r"[A-Za-z0-9+/]{40,}={0,2}"),
-        # Puppet Enterprise secrets
-        re.compile(r"[A-Za-z0-9+/]{40,}={0,2}"),
-        # Chef Automate secrets
-        re.compile(r"[A-Za-z0-9+/]{40,}={0,2}"),
-        # SaltStack Enterprise secrets
-        re.compile(r"[A-Za-z0-9+/]{40,}={0,2}"),
-        # Foreman secrets
-        re.compile(r"[A-Za-z0-9+/]{40,}={0,2}"),
-        # Katello secrets
-        re.compile(r"[A-Za-z0-9+/]{40,}={0,2}"),
-        # Satellite secrets
-        re.compile(r"[A-Za-z0-9+/]{40,}={0,2}"),
-        # Spacewalk secrets
-        re.compile(r"[A-Za-z0-9+/]{40,}={0,2}"),
-        # Landscape secrets
-        re.compile(r"[A-Za-z0-9+/]{40,}={0,2}"),
-        # SUSE Manager secrets
-        re.compile(r"[A-Za-z0-9+/]{40,}={0,2}"),
-        # Uyuni secrets
-        re.compile(r"[A-Za-z0-9+/]{40,}={0,2}"),
-        # Cockpit secrets
-        re.compile(r"[A-Za-z0-9+/]{40,}={0,2}"),
-        # Webmin secrets
-        re.compile(r"[A-Za-z0-9+/]{40,}={0,2}"),
-        # Usermin secrets
-        re.compile(r"[A-Za-z0-9+/]{40,}={0,2}"),
-        # Virtualmin secrets
-        re.compile(r"[A-Za-z0-9+/]{40,}={0,2}"),
-        # Cloudmin secrets
-        re.compile(r"[A-Za-z0-9+/]{40,}={0,2}"),
-        # cPanel secrets
-        re.compile(r"[A-Za-z0-9+/]{40,}={0,2}"),
-        # WHM secrets
-        re.compile(r"[A-Za-z0-9+/]{40,}={0,2}"),
-        # Plesk secrets
-        re.compile(r"[A-Za-z0-9+/]{40,}={0,2}"),
-        # DirectAdmin secrets
-        re.compile(r"[A-Za-z0-9+/]{40,}={0,2}"),
-        # ISPConfig secrets
-        re.compile(r"[A-Za-z0-9+/]{40,}={0,2}"),
-        # Froxlor secrets
-        re.compile(r"[A-Za-z0-9+/]{40,}={0,2}"),
-        # Sentora secrets
-        re.compile(r"[A-Za-z0-9+/]{40,}={0,2}"),
-        # ZPanel secrets
-        re.compile(r"[A-Za-z0-9+/]{40,}={0,2}"),
-        # VestaCP secrets
-        re.compile(r"[A-Za-z0-9+/]{40,}={0,2}"),
-        # HestiaCP secrets
-        re.compile(r"[A-Za-z0-9+/]{40,}={0,2}"),
-        # CyberPanel secrets
-        re.compile(r"[A-Za-z0-9+/]{40,}={0,2}"),
-        # OpenPanel secrets
-        re.compile(r"[A-Za-z0-9+/]{40,}={0,2}"),
-        # Kloxo secrets
-        re.compile(r"[A-Za-z0-9+/]{40,}={0,2}"),
-        # Ajenti secrets
-        re.compile(r"[A-Za-z0-9+/]{40,}={0,2}"),
-        # Zentyal secrets
-        re.compile(r"[A-Za-z0-9+/]{40,}={0,2}"),
-        # ClearOS secrets
-        re.compile(r"[A-Za-z0-9+/]{40,}={0,2}"),
-        # pfSense secrets
-        re.compile(r"[A-Za-z0-9+/]{40,}={0,2}"),
-        # OPNsense secrets
-        re.compile(r"[A-Za-z0-9+/]{40,}={0,2}"),
-        # Smoothwall secrets
-        re.compile(r"[A-Za-z0-9+/]{40,}={0,2}"),
-        # IPFire secrets
-        re.compile(r"[A-Za-z0-9+/]{40,}={0,2}"),
-        # Endian secrets
-        re.compile(r"[A-Za-z0-9+/]{40,}={0,2}"),
-        # Sophos secrets
-        re.compile(r"[A-Za-z0-9+/]{40,}={0,2}"),
-        # Fortinet secrets
-        re.compile(r"[A-Za-z0-9+/]{40,}={0,2}"),
-        # Palo Alto secrets
-        re.compile(r"[A-Za-z0-9+/]{40,}={0,2}"),
-        # Check Point secrets
-        re.compile(r"[A-Za-z0-9+/]{40,}={0,2}"),
-        # Juniper secrets
-        re.compile(r"[A-Za-z0-9+/]{40,}={0,2}"),
-        # Cisco secrets
-        re.compile(r"[A-Za-z0-9+/]{40,}={0,2}"),
-        # F5 secrets
-        re.compile(r"[A-Za-z0-9+/]{40,}={0,2}"),
-        # A10 secrets
-        re.compile(r"[A-Za-z0-9+/]{40,}={0,2}"),
-        # Citrix secrets
-        re.compile(r"[A-Za-z0-9+/]{40,}={0,2}"),
-        # Barracuda secrets
-        re.compile(r"[A-Za-z0-9+/]{40,}={0,2}"),
-        # WatchGuard secrets
-        re.compile(r"[A-Za-z0-9+/]{40,}={0,2}"),
-        # SonicWall secrets
-        re.compile(r"[A-Za-z0-9+/]{40,}={0,2}"),
-        # Forcepoint secrets
-        re.compile(r"[A-Za-z0-9+/]{40,}={0,2}"),
-        # Zscaler secrets
-        re.compile(r"[A-Za-z0-9+/]{40,}={0,2}"),
-        # Cloudflare secrets
-        re.compile(r"[A-Za-z0-9+/]{40,}={0,2}"),
-        # Akamai secrets
-        re.compile(r"[A-Za-z0-9+/]{40,}={0,2}"),
-        # Fastly secrets
-        re.compile(r"[A-Za-z0-9+/]{40,}={0,2}"),
-        # KeyCDN secrets
-        re.compile(r"[A-Za-z0-9+/]{40,}={0,2}"),
-        # MaxCDN secrets
-        re.compile(r"[A-Za-z0-9+/]{40,}={0,2}"),
-        # StackPath secrets
-        re.compile(r"[A-Za-z0-9+/]{40,}={0,2}"),
-        # BunnyCDN secrets
-        re.compile(r"[A-Za-z0-9+/]{40,}={0,2}"),
-        # jsDelivr secrets
-        re.compile(r"[A-Za-z0-9+/]{40,}={0,2}"),
-        # unpkg secrets
-        re.compile(r"[A-Za-z0-9+/]{40,}={0,2}"),
-        # cdnjs secrets
-        re.compile(r"[A-Za-z0-9+/]{40,}={0,2}"),
-        # Google Fonts secrets
-        re.compile(r"[A-Za-z0-9+/]{40,}={0,2}"),
-        # Adobe Fonts secrets
-        re.compile(r"[A-Za-z0-9+/]{40,}={0,2}"),
-        # Font Awesome secrets
-        re.compile(r"[A-Za-z0-9+/]{40,}={0,2}"),
-        # Typekit secrets
-        re.compile(r"[A-Za-z0-9+/]{40,}={0,2}"),
-        # Fonts.com secrets
-        re.compile(r"[A-Za-z0-9+/]{40,}={0,2}"),
-        # MyFonts secrets
-        re.compile(r"[A-Za-z0-9+/]{40,}={0,2}"),
-        # Linotype secrets
-        re.compile(r"[A-Za-z0-9+/]{40,}={0,2}"),
-        # Monotype secrets
-        re.compile(r"[A-Za-z0-9+/]{40,}={0,2}"),
-        # FontShop secrets
-        re.compile(r"[A-Za-z0-9+/]{40,}={0,2}"),
-        # Fontstand secrets
-        re.compile(r"[A-Za-z0-9+/]{40,}={0,2}"),
-        # FontBase secrets
-        re.compile(r"[A-Za-z0-9+/]{40,}={0,2}"),
-        # FontExplorer secrets
-        re.compile(r"[A-Za-z0-9+/]{40,}={0,2}"),
-        # Suitcase secrets
-        re.compile(r"[A-Za-z0-9+/]{40,}={0,2}"),
-        # FontAgent secrets
-        re.compile(r"[A-Za-z0-9+/]{40,}={0,2}"),
-        # FontBook secrets
-        re.compile(r"[A-Za-z0-9+/]{40,}={0,2}"),
-        # FontFolder secrets
-        re.compile(r"[A-Za-z0-9+/]{40,}={0,2}"),
-        # FontLab secrets
-        re.compile(r"[A-Za-z0-9+/]{40,}={0,2}"),
-        # FontForge secrets
-        re.compile(r"[A-Za-z0-9+/]{40,}={0,2}"),
-        # Glyphs secrets
-        re.compile(r"[A-Za-z0-9+/]{40,}={0,2}"),
-        # RoboFont secrets
-        re.compile(r"[A-Za-z0-9+/]{40,}={0,2}"),
-        # TypeTool secrets
-        re.compile(r"[A-Za-z0-9+/]{40,}={0,2}"),
-        # FontCreator secrets
-        re.compile(r"[A-Za-z0-9+/]{40,}={0,2}"),
-        # BirdFont secrets
-        re.compile(r"[A-Za-z0-9+/]{40,}={0,2}"),
-        # TruFont secrets
-        re.compile(r"[A-Za-z0-9+/]{40,}={0,2}"),
-        # Metapolator secrets
-        re.compile(r"[A-Za-z0-9+/]{40,}={0,2}"),
-        # Prototypo secrets
-        re.compile(r"[A-Za-z0-9+/]{40,}={0,2}"),
-        # Metaflop secrets
-        re.compile(r"[A-Za-z0-9+/]{40,}={0,2}"),
-        # FontArk secrets
-        re.compile(r"[A-Za-z0-9+/]{40,}={0,2}"),
-        # FontStruct secrets
-        re.compile(r"[A-Za-z0-9+/]{40,}={0,2}"),
-        # BitFontMaker secrets
-        re.compile(r"[A-Za-z0-9+/]{40,}={0,2}"),
-        # FontSpace secrets
-        re.compile(r"[A-Za-z0-9+/]{40,}={0,2}"),
-        # DaFont secrets
-        re.compile(r"[A-Za-z0-9+/]{40,}={0,2}"),
-        # 1001Fonts secrets
-        re.compile(r"[A-Za-z0-9+/]{40,}={0,2}"),
-        # FontSquirrel secrets
-        re.compile(r"[A-Za-z0-9+/]{40,}={0,2}"),
-        # UrbanFonts secrets
-        re.compile(r"[A-Za-z0-9+/]{40,}={0,2}"),
-        # FontPalace secrets
-        re.compile(r"[A-Za-z0-9+/]{40,}={0,2}"),
-        # FontRiver secrets
-        re.compile(r"[A-Za-z0-9+/]{40,}={0,2}"),
-        # FontZone secrets
-        re.compile(r"[A-Za-z0-9+/]{40,}={0,2}"),
-        # FontGet secrets
-        re.compile(r"[A-Za-z0-9+/]{40,}={0,2}"),
-        # FontMeme secrets
-        re.compile(r"[A-Za-z0-9+/]{40,}={0,2}"),
-        # FontJoy secrets
-        re.compile(r"[A-Za-z0-9+/]{40,}={0,2}"),
-        # FontPair secrets
-        re.compile(r"[A-Za-z0-9+/]{40,}={0,2}"),
-        # FontCombinations secrets
-        re.compile(r"[A-Za-z0-9+/]{40,}={0,2}"),
-        # FontLibrary secrets
-        re.compile(r"[A-Za-z0-9+/]{40,}={0,2}"),
-        # FontShare secrets
-        re.compile(r"[A-Za-z0-9+/]{40,}={0,2}"),
-        # FontBundles secrets
-        re.compile(r"[A-Za-z0-9+/]{40,}={0,2}"),
-        # CreativeMarket secrets
-        re.compile(r"[A-Za-z0-9+/]{40,}={0,2}"),
-        # DesignCuts secrets
-        re.compile(r"[A-Za-z0-9+/]{40,}={0,2}"),
-        # MightyDeals secrets
-        re.compile(r"[A-Za-z0-9+/]{40,}={0,2}"),
-        # InkyDeals secrets
-        re.compile(r"[A-Za-z0-9+/]{40,}={0,2}"),
-        # DealJumbo secrets
-        re.compile(r"[A-Za-z0-9+/]{40,}={0,2}"),
-        # StackCommerce secrets
-        re.compile(r"[A-Za-z0-9+/]{40,}={0,2}"),
-        # AppSumo secrets
-        re.compile(r"[A-Za-z0-9+/]{40,}={0,2}"),
-        # Lifehacker secrets
-        re.compile(r"[A-Za-z0-9+/]{40,}={0,2}"),
-        # Mashable secrets
-        re.compile(r"[A-Za-z0-9+/]{40,}={0,2}"),
-        # TechCrunch secrets
-        re.compile(r"[A-Za-z0-9+/]{40,}={0,2}"),
-        # Engadget secrets
-        re.compile(r"[A-Za-z0-9+/]{40,}={0,2}"),
-        # Gizmodo secrets
-        re.compile(r"[A-Za-z0-9+/]{40,}={0,2}"),
-        # TheVerge secrets
-        re.compile(r"[A-Za-z0-9+/]{40,}={0,2}"),
-        # Ars Technica secrets
-        re.compile(r"[A-Za-z0-9+/]{40,}={0,2}"),
-        # Wired secrets
-        re.compile(r"[A-Za-z0-9+/]{40,}={0,2}"),
-        # Fast Company secrets
-        re.compile(r"[A-Za-z0-9+/]{40,}={0,2}"),
-        # MIT Technology Review secrets
-        re.compile(r"[A-Za-z0-9+/]{40,}={0,2}"),
-        # IEEE Spectrum secrets
-        re.compile(r"[A-Za-z0-9+/]{40,}={0,2}"),
-        # ACM secrets
-        re.compile(r"[A-Za-z0-9+/]{40,}={0,2}"),
-        # Computer Society secrets
-        re.compile(r"[A-Za-z0-9+/]{40,}={0,2}"),
-        # Communications of the ACM secrets
-        re.compile(r"[A-Za-z0-9+/]{40,}={0,2}"),
-        # ACM Computing Surveys secrets
-        re.compile(r"[A-Za-z0-9+/]{40,}={0,2}"),
-        # ACM Transactions secrets
-        re.compile(r"[A-Za-z0-9+/]{40,}={0,2}"),
-        # Journal of the ACM secrets
-        re.compile(r"[A-Za-z0-9+/]{40,}={0,2}"),
-        # ACM SIGACT News secrets
-        re.compile(r"[A-Za-z0-9+/]{40,}={0,2}"),
-        # ACM SIGARCH secrets
-        re.compile(r"[A-Za-z0-9+/]{40,}={0,2}"),
-        # ACM SIGCHI secrets
-        re.compile(r"[A-Za-z0-9+/]{40,}={0,2}"),
-        # ACM SIGCOMM secrets
-        re.compile(r"[A-Za-z0-9+/]{40,}={0,2}"),
-        # ACM SIGCSE secrets
-        re.compile(r"[A-Za-z0-9+/]{40,}={0,2}"),
-        # ACM SIGDA secrets
-        re.compile(r"[A-Za-z0-9+/]{40,}={0,2}"),
-        # ACM SIGDOC secrets
-        re.compile(r"[A-Za-z0-9+/]{40,}={0,2}"),
-        # ACM SIGGRAPH secrets
-        re.compile(r"[A-Za-z0-9+/]{40,}={0,2}"),
-        # ACM SIGIR secrets
-        re.compile(r"[A-Za-z0-9+/]{40,}={0,2}"),
-        # ACM SIGKDD secrets
-        re.compile(r"[A-Za-z0-9+/]{40,}={0,2}"),
-        # ACM SIGMETRICS secrets
-        re.compile(r"[A-Za-z0-9+/]{40,}={0,2}"),
-        # ACM SIGMOBILE secrets
-        re.compile(r"[A-Za-z0-9+/]{40,}={0,2}"),
-        # ACM SIGMOD secrets
-        re.compile(r"[A-Za-z0-9+/]{40,}={0,2}"),
-        # ACM SIGOPS secrets
-        re.compile(r"[A-Za-z0-9+/]{40,}={0,2}"),
-        # ACM SIGPLAN secrets
-        re.compile(r"[A-Za-z0-9+/]{40,}={0,2}"),
-        # ACM SIGSAC secrets
-        re.compile(r"[A-Za-z0-9+/]{40,}={0,2}"),
-        # ACM SIGSAM secrets
-        re.compile(r"[A-Za-z0-9+/]{40,}={0,2}"),
-        # ACM SIGSIM secrets
-        re.compile(r"[A-Za-z0-9+/]{40,}={0,2}"),
-        # ACM SIGSOFT secrets
-        re.compile(r"[A-Za-z0-9+/]{40,}={0,2}"),
-        # ACM SIGUCCS secrets
-        re.compile(r"[A-Za-z0-9+/]{40,}={0,2}"),
-        # ACM SIGWEB secrets
-        re.compile(r"[A-Za-z0-9+/]{40,}={0,2}"),
-    ]
-
-    # Cache for lowercased keys to avoid repeated string operations
-    _key_cache: dict[str, str] = {}
-
->>>>>>> 3275506b
     def __init__(self, logger: logging.Logger):
         self.logger = logger
+        self.security_matcher = SecurityPatternMatcher()
 
-    def _sanitize_context(self, context: Dict[str, Any]) -> Dict[str, Any]:
-        """Remove sensitive information from context data
+    def sanitize_context(self, context: Dict[str, Any]) -> Dict[str, Any]:
+        """Sanitize context data to remove sensitive information
 
         Args:
-            context: Original context dictionary
+            context: Context dictionary to sanitize
 
         Returns:
             Sanitized context dictionary
         """
-        sanitized = {}
-        for key, value in context.items():
-<<<<<<< HEAD
-            # Check if key is sensitive
-            if SecurityPatternMatcher.is_sensitive_key(key):
-=======
-            # Use cache to avoid repeated string.lower() operations
-            if key not in self._key_cache:
-                self._key_cache[key] = key.lower()
-                # Limit cache size to prevent memory issues
-                if len(self._key_cache) > 1000:
-                    self._key_cache.clear()
-
-            # Check if key is sensitive
-            if self._key_cache[key] in self.SENSITIVE_KEYS:
->>>>>>> 3275506b
-                sanitized[key] = "[FILTERED]"
-            else:
-                # Check if value contains sensitive patterns
-                if isinstance(value, str):
-<<<<<<< HEAD
-                    sanitized_value = SecurityPatternMatcher.sanitize_value(value)
-=======
-                    sanitized_value = self._sanitize_value(value)
->>>>>>> 3275506b
-                    sanitized[key] = sanitized_value
-                else:
-                    sanitized[key] = value
-        return sanitized
-
-    def _sanitize_value(self, value: str) -> str:
-        """Sanitize string values using regex patterns
-
-        Args:
-            value: String value to sanitize
-
-        Returns:
-            Sanitized string with sensitive patterns replaced
-        """
-        if not isinstance(value, str):
-            return value
-
-        sanitized_value = value
-        for pattern in self.SENSITIVE_PATTERNS:
-            if pattern.search(sanitized_value):
-                sanitized_value = pattern.sub("[FILTERED]", sanitized_value)
-
-        return sanitized_value
+        return self.security_matcher.sanitize_dict(context)
 
     def log_with_context(
         self,
@@ -963,19 +41,19 @@
         context: Optional[Dict[str, Any]] = None,
         **kwargs: Any,
     ) -> None:
-        """Log message with structured context
+        """Log message with optional context data
 
         Args:
-            level: Log level
+            level: Log level (logging.DEBUG, logging.INFO, etc.)
             message: Log message
             context: Optional context data
             **kwargs: Additional logging parameters
         """
         if context:
-            sanitized_context = self._sanitize_context(context)
-            # Add context to extra for structured logging
-            kwargs["extra"] = kwargs.get("extra", {})
-            kwargs["extra"]["context"] = sanitized_context
+            sanitized_context = self.sanitize_context(context)
+            extra = kwargs.get("extra", {})
+            extra.update(sanitized_context)
+            kwargs["extra"] = extra
 
         self.logger.log(level, message, **kwargs)
 
@@ -1006,7 +84,6 @@
         """Warning log with context"""
         self.log_with_context(logging.WARNING, message, context, **kwargs)
 
-<<<<<<< HEAD
     def error_with_context(
         self,
         message: str,
@@ -1015,24 +92,6 @@
     ) -> None:
         """Error log with context"""
         self.log_with_context(logging.ERROR, message, context, **kwargs)
-=======
-    Combines all logging features into a single, optimized logger
-    specifically designed for Claude Code interaction.
-    """
-
-    def __init__(self, name: str):
-        self.name = name
-        from .logging_handlers import get_logger
-
-        base_logger = get_logger(name)
-        self.structured_logger = StructuredLogger(base_logger)
-        # Lazy import to avoid circular dependency
-        from .performance_logger import ErrorAnalyzer
-
-        self.error_analyzer = ErrorAnalyzer(self.structured_logger)
-        self.performance_optimizer = LogPerformanceOptimizer(self.structured_logger)
-        self.size_controller = LogSizeController(self.structured_logger)
->>>>>>> 3275506b
 
     def critical_with_context(
         self,
@@ -1043,37 +102,6 @@
         """Critical log with context"""
         self.log_with_context(logging.CRITICAL, message, context, **kwargs)
 
-    def log_performance(
-        self,
-        operation: str,
-        duration: float,
-        context: Optional[Dict[str, Any]] = None,
-        **kwargs: Any,
-    ) -> None:
-        """Log performance metrics
-
-        Args:
-            operation: Operation name
-            duration: Duration in seconds
-            context: Optional additional context
-            **kwargs: Additional logging parameters
-        """
-        perf_context = {
-            "operation": operation,
-            "duration_seconds": duration,
-            "duration_ms": duration * 1000,
-            "performance_log": True,
-        }
-
-        if context:
-            perf_context.update(context)
-
-        self.info_with_context(
-            f"Performance: {operation} completed in {duration:.3f}s",
-            perf_context,
-            **kwargs,
-        )
-
     def log_error_with_traceback(
         self,
         message: str,
@@ -1081,7 +109,7 @@
         context: Optional[Dict[str, Any]] = None,
         **kwargs: Any,
     ) -> None:
-        """Log error with traceback
+        """Log error with traceback information
 
         Args:
             message: Error message
@@ -1092,31 +120,34 @@
         error_context = {
             "error_type": type(error).__name__,
             "error_message": str(error),
-            "error_log": True,
         }
 
         if context:
             error_context.update(context)
 
-        self.error_with_context(message, error_context, exc_info=True, **kwargs)
+        self.log_with_context(
+            logging.ERROR,
+            message,
+            error_context,
+            exc_info=True,
+            **kwargs,
+        )
 
 
 # Global instance cache
 _structured_loggers: Dict[str, StructuredLogger] = {}
 
 
-def get_structured_logger(name: str) -> StructuredLogger:
+def get_structured_logger(logger: logging.Logger) -> StructuredLogger:
     """Get cached structured logger instance
 
     Args:
-        name: Logger name
+        logger: Base logger instance
 
     Returns:
         StructuredLogger instance
     """
-    if name not in _structured_loggers:
-        from .logging_handlers import get_logger
-
-        base_logger = get_logger(name)
-        _structured_loggers[name] = StructuredLogger(base_logger)
-    return _structured_loggers[name]+    logger_name = logger.name
+    if logger_name not in _structured_loggers:
+        _structured_loggers[logger_name] = StructuredLogger(logger)
+    return _structured_loggers[logger_name]