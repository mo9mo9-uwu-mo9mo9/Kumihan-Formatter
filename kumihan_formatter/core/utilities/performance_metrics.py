--- conflicted
+++ resolved
@@ -427,7 +427,6 @@
             self.logger.error(f"Failed to save metrics to file: {e}")
 
 class ProgressiveOutputSystem:
-<<<<<<< HEAD
     """
     プログレッシブ出力システム（Issue #727 対応）
 
@@ -459,28 +458,44 @@
         self.logger.info(f"Progressive output system initialized: buffer_size={buffer_size}")
 
     def initialize_output_stream(self, template_content: str = "", css_content: str = ""):
-        """出力ストリームの初期化"""
-        
-        if not self.output_path:
-            return  # ファイル出力無効
-
-        try:
-            self.output_stream = open(self.output_path, 'w', encoding='utf-8', buffering=1)
-            
-            # HTMLヘッダーの準備
-            self.css_content = css_content
-            self.html_header = self._create_html_header(template_content)
-            self.html_footer = self._create_html_footer()
-            
-            # ヘッダーを即座に出力
-            self.output_stream.write(self.html_header)
-            self.output_stream.flush()
-            
-            self.logger.info(f"Progressive output stream started: {self.output_path}")
-            
-        except Exception as e:
-            self.logger.error(f"Failed to initialize output stream: {e}")
-            self.output_stream = None
+    """出力ストリームの初期化（ファイルハンドルリーク対策強化）"""
+    
+    if not self.output_path:
+        return  # ファイル出力無効
+
+    try:
+        # 既存ストリームが開いている場合は先にクローズ
+        if self.output_stream:
+            try:
+                self.output_stream.close()
+            except Exception as close_error:
+                self.logger.warning(f"Error closing existing stream: {close_error}")
+            finally:
+                self.output_stream = None
+        
+        self.output_stream = open(self.output_path, 'w', encoding='utf-8', buffering=1)
+        
+        # HTMLヘッダーの準備
+        self.css_content = css_content
+        self.html_header = self._create_html_header(template_content)
+        self.html_footer = self._create_html_footer()
+        
+        # ヘッダーを即座に出力
+        self.output_stream.write(self.html_header)
+        self.output_stream.flush()
+        
+        self.logger.info(f"Progressive output stream started: {self.output_path}")
+        
+    except Exception as e:
+        self.logger.error(f"Failed to initialize output stream: {e}")
+        # エラー時は確実にストリームをクリーンアップ
+        if self.output_stream:
+            try:
+                self.output_stream.close()
+            except:
+                pass  # クローズエラーは無視
+            finally:
+                self.output_stream = None
 
     def add_processed_node(self, node_html: str, node_info: dict = None):
         """処理済みノードの追加"""
@@ -667,263 +682,6 @@
     - 目標達成評価
     """
 
-=======
-    """
-    プログレッシブ出力システム（Issue #727 対応）
-
-    機能:
-    - リアルタイム結果出力
-    - 段階的HTML生成
-    - ユーザー体験向上
-    - 大容量ファイル処理の可視性改善
-    """
-
-    def __init__(self, output_path: Optional[Path] = None, buffer_size: int = 1000):
-        self.logger = get_logger(__name__)
-        self.output_path = output_path
-        self.buffer_size = buffer_size
-        
-        # 出力管理
-        self.html_buffer = []
-        self.total_nodes_processed = 0
-        self.current_section = "header"
-        
-        # テンプレート部分
-        self.html_header = ""
-        self.html_footer = ""
-        self.css_content = ""
-        
-        # ストリーム出力ファイル
-        self.output_stream = None
-        
-        self.logger.info(f"Progressive output system initialized: buffer_size={buffer_size}")
-
-    def initialize_output_stream(self, template_content: str = "", css_content: str = ""):
-    """出力ストリームの初期化（ファイルハンドルリーク対策強化）"""
-    
-    if not self.output_path:
-        return  # ファイル出力無効
-
-    try:
-        # 既存ストリームが開いている場合は先にクローズ
-        if self.output_stream:
-            try:
-                self.output_stream.close()
-            except Exception as close_error:
-                self.logger.warning(f"Error closing existing stream: {close_error}")
-            finally:
-                self.output_stream = None
-        
-        self.output_stream = open(self.output_path, 'w', encoding='utf-8', buffering=1)
-        
-        # HTMLヘッダーの準備
-        self.css_content = css_content
-        self.html_header = self._create_html_header(template_content)
-        self.html_footer = self._create_html_footer()
-        
-        # ヘッダーを即座に出力
-        self.output_stream.write(self.html_header)
-        self.output_stream.flush()
-        
-        self.logger.info(f"Progressive output stream started: {self.output_path}")
-        
-    except Exception as e:
-        self.logger.error(f"Failed to initialize output stream: {e}")
-        # エラー時は確実にストリームをクリーンアップ
-        if self.output_stream:
-            try:
-                self.output_stream.close()
-            except:
-                pass  # クローズエラーは無視
-            finally:
-                self.output_stream = None
-
-    def add_processed_node(self, node_html: str, node_info: dict = None):
-        """処理済みノードの追加"""
-        
-        if not node_html.strip():
-            return
-            
-        self.html_buffer.append(node_html)
-        self.total_nodes_processed += 1
-        
-        # バッファサイズに達したら出力
-        if len(self.html_buffer) >= self.buffer_size:
-            self.flush_buffer()
-            
-        # プログレス表示
-        if self.total_nodes_processed % 100 == 0:
-            self.logger.info(f"Progressive output: {self.total_nodes_processed} nodes processed")
-
-    def flush_buffer(self):
-        """バッファの強制出力"""
-        
-        if not self.html_buffer or not self.output_stream:
-            return
-            
-        try:
-            # バッファ内容をファイルに書き込み
-            content = "\n".join(self.html_buffer)
-            self.output_stream.write(content + "\n")
-            self.output_stream.flush()
-            
-            # バッファクリア
-            self.html_buffer.clear()
-            
-            self.logger.debug(f"Buffer flushed: {len(self.html_buffer)} items")
-            
-        except Exception as e:
-            self.logger.error(f"Buffer flush error: {e}")
-
-    def add_section_marker(self, section_name: str, section_content: str = ""):
-        """セクションマーカーの追加"""
-        
-        self.current_section = section_name
-        
-        if section_content:
-            section_html = f"""
-<!-- ===== {section_name.upper()} SECTION START ===== -->
-{section_content}
-<!-- ===== {section_name.upper()} SECTION END ===== -->
-"""
-            self.add_processed_node(section_html)
-
-    def finalize_output(self):
-        """出力の最終化"""
-        
-        if not self.output_stream:
-            return
-            
-        try:
-            # 残りバッファを出力
-            self.flush_buffer()
-            
-            # フッターを出力
-            self.output_stream.write(self.html_footer)
-            self.output_stream.flush()
-            
-            # ストリームクローズ
-            self.output_stream.close()
-            self.output_stream = None
-            
-            self.logger.info(
-                f"Progressive output finalized: {self.total_nodes_processed} nodes, "
-                f"output: {self.output_path}"
-            )
-            
-        except Exception as e:
-            self.logger.error(f"Output finalization error: {e}")
-
-    def _create_html_header(self, template_content: str) -> str:
-        """HTMLヘッダーの作成"""
-        
-        return f"""<!DOCTYPE html>
-<html lang="ja">
-<head>
-    <meta charset="UTF-8">
-    <meta name="viewport" content="width=device-width, initial-scale=1.0">
-    <title>Kumihan Formatter - Progressive Output</title>
-    <style>
-{self.css_content}
-/* Progressive output styles */
-.kumihan-progressive-info {{
-    position: fixed;
-    top: 10px;
-    right: 10px;
-    background: rgba(0,0,0,0.8);
-    color: white;
-    padding: 10px;
-    border-radius: 5px;
-    font-family: monospace;
-    font-size: 12px;
-    z-index: 1000;
-}}
-.kumihan-processing {{
-    opacity: 0.7;
-    transition: opacity 0.3s ease;
-}}
-    </style>
-    <script>
-// Progressive output JavaScript
-let processedNodes = 0;
-function updateProgressInfo() {{
-    const info = document.querySelector('.kumihan-progressive-info');
-    if (info) {{
-        info.textContent = `処理中... ${processedNodes} nodes`;
-    }}
-}}
-setInterval(updateProgressInfo, 1000);
-    </script>
-</head>
-<body>
-<div class="kumihan-progressive-info">Kumihan Progressive Output - 処理開始</div>
-<div class="kumihan-content">
-<!-- PROGRESSIVE CONTENT START -->
-"""
-
-    def _create_html_footer(self) -> str:
-        """HTMLフッターの作成"""
-        
-        return f"""
-<!-- PROGRESSIVE CONTENT END -->
-</div>
-<script>
-// Final processing info
-const info = document.querySelector('.kumihan-progressive-info');
-if (info) {{
-    info.textContent = '✅ 処理完了 - {self.total_nodes_processed} nodes';
-    info.style.backgroundColor = 'rgba(0,128,0,0.8)';
-}}
-document.querySelectorAll('.kumihan-processing').forEach(el => {{
-    el.classList.remove('kumihan-processing');
-}});
-</script>
-</body>
-</html>"""
-
-    def create_progress_html(self, current: int, total: int, stage: str = "") -> str:
-        """プログレス表示HTML生成"""
-        
-        progress_percent = (current / total * 100) if total > 0 else 0
-        
-        return f"""
-<div class="kumihan-progress-update" data-current="{current}" data-total="{total}">
-    <div class="progress-bar" style="width: {progress_percent:.1f}%; background: linear-gradient(90deg, #4CAF50, #2196F3);"></div>
-    <div class="progress-text">{stage} - {current}/{total} ({progress_percent:.1f}%)</div>
-</div>
-"""
-
-    def get_output_statistics(self) -> dict:
-        """出力統計の取得"""
-        
-        return {
-            "total_nodes_processed": self.total_nodes_processed,
-            "buffer_size": len(self.html_buffer),
-            "current_section": self.current_section,
-            "output_active": self.output_stream is not None,
-            "output_path": str(self.output_path) if self.output_path else None,
-        }
-
-    def __enter__(self):
-        """コンテキストマネージャー開始"""
-        return self
-
-    def __exit__(self, exc_type, exc_val, exc_tb):
-        """コンテキストマネージャー終了"""
-        self.finalize_output()
-
-class PerformanceBenchmark:
-    """
-    パフォーマンスベンチマークシステム（Issue #727 対応）
-
-    機能:
-    - パーサー性能測定
-    - メモリ効率テスト
-    - 並列処理効果測定
-    - 目標達成評価
-    """
-
->>>>>>> e8fc421e
     def __init__(self):
         self.logger = get_logger(__name__)
         self.results = {}
