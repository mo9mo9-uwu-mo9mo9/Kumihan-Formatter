--- conflicted
+++ resolved
@@ -26,36 +26,13 @@
 
         self.logger.debug("BlockParser initialized with performance optimizations")
 
-<<<<<<< HEAD
-=======
-    def set_parser_reference(self, parser) -> None:
-        """Issue #700: graceful error handling用にパーサー参照を設定"""
-        self.parser_ref = parser
-        self.logger.debug("Parser reference set for graceful error handling")
-
->>>>>>> ea6f937d
+
     def _preprocess_lines(self, lines: list[str]) -> None:
         """行データの前処理でパフォーマンス最適化
 
         Args:
             lines: 処理対象の行データリスト
         """
-<<<<<<< HEAD
-        # キャッシュリセット
-        self._block_end_indices.clear()
-        self._lines_cache = lines
-
-        # ブロック終了マーカーの位置を事前計算（O(n)で一回のみ）
-        for i, line in enumerate(lines):
-            stripped = line.strip()
-            if self.keyword_parser.marker_parser.is_block_end_marker(stripped):
-                self._block_end_indices.append(i)
-
-        self.logger.debug(
-            f"Preprocessed {len(lines)} lines, "
-            f"found {len(self._block_end_indices)} block end markers"
-        )
-=======
         if not lines:
             self.logger.warning("Empty lines list provided to _preprocess_lines")
             self._block_end_indices.clear()
@@ -86,7 +63,6 @@
             self.logger.error(f"Error during preprocessing: {e}")
             self._block_end_indices.clear()
             self._lines_cache = []
->>>>>>> ea6f937d
 
     def _find_next_block_end(self, start_index: int) -> int | None:
         """最適化された次のブロック終了マーカー検索（O(log n)二分探索）
@@ -99,8 +75,6 @@
         """
         import bisect
 
-<<<<<<< HEAD
-=======
         # 安全性チェック: キャッシュが初期化されているか確認
         if not self._block_end_indices:
             self.logger.warning(
@@ -117,14 +91,10 @@
             )
             return None
 
->>>>>>> ea6f937d
         # 二分探索でstart_indexより大きい最初のインデックスを検索
         pos = bisect.bisect_right(self._block_end_indices, start_index)
 
         if pos < len(self._block_end_indices):
-<<<<<<< HEAD
-            return self._block_end_indices[pos]
-=======
             result = self._block_end_indices[pos]
             self.logger.debug(
                 f"Found block end at index {result} for start_index {start_index}"
@@ -132,7 +102,6 @@
             return result
 
         self.logger.debug(f"No block end found after start_index {start_index}")
->>>>>>> ea6f937d
         return None
 
     @staticmethod
@@ -261,14 +230,11 @@
 
         self.logger.debug(f"Parsing new format block at line {start_index + 1}")
 
-<<<<<<< HEAD
-=======
         # 前処理が未実行またはキャッシュが古い場合は実行
         if not self._lines_cache or self._lines_cache != lines:
             self.logger.debug("Preprocessing lines for block parsing")
             self._preprocess_lines(lines)
 
->>>>>>> ea6f937d
         # 最適化された終了マーカー検索（O(log n)二分探索）
         end_index = self._find_next_block_end(start_index)
 
@@ -428,13 +394,9 @@
         if not paragraph_lines:
             return None, start_index
 
-<<<<<<< HEAD
-        # 行をスペースで結合
-        content = " ".join(paragraph_lines)
-=======
         # 行を改行タグで結合（テキストファイル上の改行を保持）
-        content = "<br>\n".join(paragraph_lines)
->>>>>>> ea6f937d
+        content = "<br>
+".join(paragraph_lines)
         self.logger.debug(
             f"Paragraph parsed: {len(content)} characters, {len(paragraph_lines)} lines"
         )
