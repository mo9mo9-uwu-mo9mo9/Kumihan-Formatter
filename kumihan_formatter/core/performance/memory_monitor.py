"""
メモリ監視システム - 高度なメモリ追跡

メモリリーク検出とメモリ使用量最適化
Issue #402対応 - パフォーマンス最適化
"""

import gc
import threading
import time
import weakref
from collections import defaultdict
from dataclasses import dataclass, field
from typing import Any, Dict, List, Optional, Set, Tuple

from ..utilities.logger import get_logger

try:
    import psutil

    HAS_PSUTIL = True
except ImportError:
    HAS_PSUTIL = False


@dataclass
class MemorySnapshot:
    """メモリスナップショット"""

    timestamp: float
    total_memory: int  # バイト
    available_memory: int
    process_memory: int
    gc_objects: int
    gc_collections: list[int]  # 各世代のGC回数
    custom_objects: dict[str, int] = field(default_factory=dict)

    @property
    def memory_mb(self) -> float:
        """メモリ使用量（MB）"""
        return self.process_memory / 1024 / 1024

    @property
    def available_mb(self) -> float:
        """利用可能メモリ（MB）"""
        return self.available_memory / 1024 / 1024


@dataclass
class MemoryLeak:
    """メモリリーク情報"""

    object_type: str
    count_increase: int
    size_estimate: int
    first_detected: float
    last_detected: float
    severity: str = "unknown"  # low, medium, high, critical

    @property
    def age_seconds(self) -> float:
        """リーク検出からの経過時間"""
        return self.last_detected - self.first_detected

    @property
    def estimated_leak_rate(self) -> float:
        """推定リーク率（オブジェクト/秒）"""
        if self.age_seconds > 0:
            return self.count_increase / self.age_seconds
        return 0


class MemoryMonitor:
    """高度なメモリ監視システム

    機能:
    - リアルタイムメモリ追跡
    - メモリリーク検出
    - ガベージコレクション統計
    - カスタムオブジェクト追跡
    - メモリ使用量アラート
    """

    def __init__(
        self,
        sampling_interval: float = 1.0,
        max_snapshots: int = 1000,
        leak_detection_threshold: int = 10,
        enable_object_tracking: bool = True,
    ):
        """メモリモニターを初期化

        Args:
            sampling_interval: サンプリング間隔（秒）
            max_snapshots: 保持する最大スナップショット数
            leak_detection_threshold: リーク検出の閾値
            enable_object_tracking: オブジェクト追跡を有効にするか
        """
        self.logger = get_logger(__name__)
        self.logger.info(
            f"MemoryMonitor初期化開始: interval={sampling_interval}s, max_snapshots={max_snapshots}"
        )

        self.sampling_interval = sampling_interval
        self.max_snapshots = max_snapshots
        self.leak_detection_threshold = leak_detection_threshold
        self.enable_object_tracking = enable_object_tracking

        # スナップショット履歴
        self.snapshots: list[MemorySnapshot] = []

        # メモリリーク検出
        self.detected_leaks: dict[str, MemoryLeak] = {}
        self.object_counts: Dict[str, List[tuple[float, int]]] = defaultdict(list)

        # 監視対象オブジェクト
<<<<<<< HEAD
        self.tracked_objects: dict[str, set[Any]] = defaultdict(set)
        self.weak_refs: dict[str, list[weakref.ReferenceType]] = defaultdict(list)  # type: ignore
=======
        self.tracked_objects: Dict[str, Set[Any]] = defaultdict(set)
        self.weak_refs: Dict[str, List[weakref.ReferenceType]] = defaultdict(list)  # type: ignore
>>>>>>> d0473fe8

        # モニタリング制御
        self._monitoring = False
        self._monitor_thread: threading.Thread | None = None
        self._lock = threading.Lock()

        # アラート設定
        self.memory_alerts = {
            "high_usage": 80,  # 使用率80%以上
            "critical_usage": 95,  # 使用率95%以上
            "rapid_increase": 50,  # 50MB/秒以上の増加
        }

        # 統計
        self.stats = {
            "total_snapshots": 0,
            "leaks_detected": 0,
            "alerts_triggered": 0,
            "gc_forced": 0,
        }

        self.logger.info(
            f"MemoryMonitor初期化完了: object_tracking={enable_object_tracking}"
        )

    def start_monitoring(self) -> None:
        """メモリ監視を開始"""
        if self._monitoring:
            self.logger.warning("メモリ監視は既に開始されています")
            return

        self.logger.info("メモリ監視を開始")
        self._monitoring = True
        self._monitor_thread = threading.Thread(target=self._monitor_loop, daemon=True)
        self._monitor_thread.start()
        self.logger.debug("メモリ監視スレッド開始完了")

    def stop_monitoring(self) -> None:
        """メモリ監視を停止"""
        if not self._monitoring:
            self.logger.warning("メモリ監視は既に停止されています")
            return

        self.logger.info("メモリ監視を停止")
        self._monitoring = False
        if self._monitor_thread and self._monitor_thread.is_alive():
            self._monitor_thread.join(timeout=5)
            self.logger.debug("メモリ監視スレッド停止完了")

    def take_snapshot(self) -> MemorySnapshot:
        """手動でメモリスナップショットを取得"""
        timestamp = time.perf_counter()

        # システムメモリ情報
        if HAS_PSUTIL:
            try:
                memory = psutil.virtual_memory()
                process = psutil.Process()
                total_memory = memory.total
                available_memory = memory.available
                process_memory = process.memory_info().rss
                self.logger.debug(
                    f"メモリ情報取得: process={process_memory/1024/1024:.1f}MB, available={available_memory/1024/1024:.1f}MB"
                )
            except Exception as e:
                self.logger.error(f"システムメモリ情報取得エラー: {e}")
                total_memory = available_memory = process_memory = 0
        else:
            self.logger.debug("psutil未利用のためメモリ情報は0")
            total_memory = 0
            available_memory = 0
            process_memory = 0

        # ガベージコレクション情報
        gc_objects = len(gc.get_objects())
        gc_collections = list(gc.get_stats()) if hasattr(gc, "get_stats") else [0, 0, 0]  # type: ignore # type: ignore # type: ignore

        # カスタムオブジェクト追跡
        custom_objects = {}
        if self.enable_object_tracking:
            for obj_type, obj_set in self.tracked_objects.items():
                # 生きているオブジェクトをカウント
                alive_count = sum(1 for obj in obj_set if obj is not None)
                custom_objects[obj_type] = alive_count

            # WeakReferenceをクリーンアップ
            self._cleanup_weak_refs()

        snapshot = MemorySnapshot(
            timestamp=timestamp,
            total_memory=total_memory,
            available_memory=available_memory,
            process_memory=process_memory,
            gc_objects=gc_objects,
            gc_collections=(
                [stat.get("collections", 0) for stat in gc_collections]
                if isinstance(gc_collections[0], dict)
                else gc_collections
            ),
            custom_objects=custom_objects,
        )

        with self._lock:
            self.snapshots.append(snapshot)
            if len(self.snapshots) > self.max_snapshots:
                removed_snapshot = self.snapshots.pop(0)
                self.logger.debug(
                    f"古いスナップショット削除: {len(self.snapshots)}/{self.max_snapshots}"
                )

            self.stats["total_snapshots"] += 1

            if self.stats["total_snapshots"] % 10 == 0:
                self.logger.debug(
                    f"メモリスナップショット数: {self.stats['total_snapshots']}"
                )

        # リーク検出
        self._detect_memory_leaks(snapshot)

        # アラート検査
        self._check_memory_alerts(snapshot)

        return snapshot

    def register_object(self, obj: Any, obj_type: str) -> None:
        """オブジェクトを追跡対象に登録

        Args:
            obj: 追跡するオブジェクト
            obj_type: オブジェクトタイプ名
        """
        if not self.enable_object_tracking:
            self.logger.debug(f"オブジェクト追跡無効のため登録スキップ: {obj_type}")
            return

        with self._lock:
            # WeakReferenceを使用してオブジェクトを追跡
            weak_ref = weakref.ref(obj)
            self.weak_refs[obj_type].append(weak_ref)
            self.logger.debug(
                f"オブジェクト登録: {obj_type} (合計: {len(self.weak_refs[obj_type])}個)"
            )

    def get_memory_usage(self) -> dict[str, Any]:
        """現在のメモリ使用量を取得"""
        if not self.snapshots:
            self.take_snapshot()

        latest = self.snapshots[-1]

        usage_info = {
            "process_memory_mb": latest.memory_mb,
            "available_memory_mb": latest.available_mb,
            "gc_objects": latest.gc_objects,
            "gc_collections": latest.gc_collections,
            "custom_objects": latest.custom_objects.copy(),
        }

        if HAS_PSUTIL and latest.total_memory > 0:
            usage_percent = (latest.process_memory / latest.total_memory) * 100
            usage_info["memory_usage_percent"] = usage_percent

        return usage_info

    def get_memory_trend(self, window_seconds: float = 60.0) -> dict[str, Any]:
        """メモリ使用量のトレンドを分析

        Args:
            window_seconds: 分析ウィンドウ（秒）

        Returns:
            トレンド分析結果
        """
        if len(self.snapshots) < 2:
            return {"error": "Insufficient data for trend analysis"}

        current_time = time.perf_counter()
        window_start = current_time - window_seconds

        # ウィンドウ内のスナップショットを取得
        window_snapshots = [s for s in self.snapshots if s.timestamp >= window_start]

        if len(window_snapshots) < 2:
            return {"error": "Insufficient data in time window"}

        # トレンド計算
        first_snapshot = window_snapshots[0]
        last_snapshot = window_snapshots[-1]

        time_diff = last_snapshot.timestamp - first_snapshot.timestamp
        memory_diff = last_snapshot.process_memory - first_snapshot.process_memory

        memory_rate = memory_diff / time_diff if time_diff > 0 else 0
        memory_rate_mb_per_sec = memory_rate / 1024 / 1024

        # 統計計算
        memory_values = [s.process_memory for s in window_snapshots]
        avg_memory = sum(memory_values) / len(memory_values)
        max_memory = max(memory_values)
        min_memory = min(memory_values)

        return {
            "window_seconds": window_seconds,
            "snapshots_count": len(window_snapshots),
            "memory_rate_mb_per_sec": memory_rate_mb_per_sec,
            "avg_memory_mb": avg_memory / 1024 / 1024,
            "max_memory_mb": max_memory / 1024 / 1024,
            "min_memory_mb": min_memory / 1024 / 1024,
            "memory_delta_mb": memory_diff / 1024 / 1024,
            "trend": (
                "increasing"
                if memory_rate > 0
                else "decreasing" if memory_rate < 0 else "stable"
            ),
        }

    def get_memory_leaks(self) -> List[dict[str, Any]]:
        """検出されたメモリリークの情報を取得"""
        leak_info = []

        for obj_type, leak in self.detected_leaks.items():
            leak_info.append(
                {
                    "object_type": obj_type,
                    "count_increase": leak.count_increase,
                    "size_estimate_mb": leak.size_estimate / 1024 / 1024,
                    "age_seconds": leak.age_seconds,
                    "leak_rate_per_sec": leak.estimated_leak_rate,
                    "severity": leak.severity,
                    "first_detected": leak.first_detected,
                    "last_detected": leak.last_detected,
                }
            )

        return sorted(leak_info, key=lambda x: x["severity"], reverse=True)

    def force_garbage_collection(self) -> dict[str, Any]:
        """ガベージコレクションを強制実行"""
        self.logger.info("ガベージコレクション強制実行開始")
        before_snapshot = self.take_snapshot()

        # ガベージコレクションを実行
        collected = gc.collect()
        self.logger.info(
            f"ガベージコレクション実行完了: {collected}個のオブジェクトを回収"
        )

        after_snapshot = self.take_snapshot()

        with self._lock:
            self.stats["gc_forced"] += 1

        result = {
            "objects_collected": collected,
            "memory_before_mb": before_snapshot.memory_mb,
            "memory_after_mb": after_snapshot.memory_mb,
            "memory_freed_mb": before_snapshot.memory_mb - after_snapshot.memory_mb,
            "gc_objects_before": before_snapshot.gc_objects,
            "gc_objects_after": after_snapshot.gc_objects,
        }

        self.logger.info(
            f"GC結果: {result['memory_freed_mb']:.1f}MB解放, "
            f"{result['gc_objects_before'] - result['gc_objects_after']}個のオブジェクト削減"
        )
        return result

    def optimize_memory_settings(self) -> dict[str, Any]:
        """メモリ設定を最適化"""
        actions_taken = []

        # ガベージコレクションの閾値を調整
        old_thresholds = gc.get_threshold()

        # より積極的なGCに設定
        new_thresholds = (500, 10, 10)  # デフォルト: (700, 10, 10)
        gc.set_threshold(*new_thresholds)
        actions_taken.append(
            f"GC thresholds changed from {old_thresholds} to {new_thresholds}"
        )

        # ガベージコレクションを実行
        gc_result = self.force_garbage_collection()
        actions_taken.append(
            f"Forced GC collected {gc_result['objects_collected']} objects"
        )

        return {
            "actions_taken": actions_taken,
            "gc_result": gc_result,
            "new_thresholds": new_thresholds,
            "old_thresholds": old_thresholds,
        }

    def generate_memory_report(self) -> str:
        """メモリ使用量レポートを生成"""
        current_usage = self.get_memory_usage()
        trend = self.get_memory_trend()
        leaks = self.get_memory_leaks()

        report_lines = [
            "Memory Usage Report",
            "=" * 50,
            f"Process Memory: {current_usage['process_memory_mb']:.1f} MB",
            f"Available Memory: {current_usage['available_memory_mb']:.1f} MB",
            f"GC Objects: {current_usage['gc_objects']:,}",
        ]

        if "memory_usage_percent" in current_usage:
            report_lines.append(
                f"Memory Usage: {current_usage['memory_usage_percent']:.1f}%"
            )

        report_lines.extend(
            [
                "",
                "Memory Trend:",
                "-" * 15,
            ]
        )

        if "error" not in trend:
            report_lines.extend(
                [
                    f"Trend: {trend['trend'].upper()}",
                    f"Rate: {trend['memory_rate_mb_per_sec']:.2f} MB/sec",
                    f"Window: {trend['window_seconds']:.1f}s",
                    f"Delta: {trend['memory_delta_mb']:.1f} MB",
                ]
            )
        else:
            report_lines.append(f"Trend: {trend['error']}")

        if leaks:
            report_lines.extend(
                [
                    "",
                    "Memory Leaks Detected:",
                    "-" * 25,
                ]
            )
            for leak in leaks[:5]:  # 上位5件
                report_lines.extend(
                    [
                        f"  {leak['object_type']} ({leak['severity'].upper()})",
                        f"    Count: +{leak['count_increase']} objects",
                        f"    Rate: {leak['leak_rate_per_sec']:.2f} objects/sec",
                        f"    Age: {leak['age_seconds']:.1f}s",
                        "",
                    ]
                )

        # 統計情報
        report_lines.extend(
            [
                "Statistics:",
                "-" * 12,
                f"Total Snapshots: {self.stats['total_snapshots']:,}",
                f"Leaks Detected: {self.stats['leaks_detected']:,}",
                f"Alerts Triggered: {self.stats['alerts_triggered']:,}",
                f"Forced GCs: {self.stats['gc_forced']:,}",
            ]
        )

        return "\n".join(report_lines)

    def _monitor_loop(self) -> None:
        """メモリ監視ループ"""
        while self._monitoring:
            try:
                self.take_snapshot()
                time.sleep(self.sampling_interval)
            except Exception as e:
                # エラーが発生してもモニタリングを継続
                self.logger.error(f"メモリ監視エラー: {e}")
                time.sleep(self.sampling_interval)

    def _detect_memory_leaks(self, snapshot: MemorySnapshot) -> None:
        """メモリリークを検出"""
        current_time = snapshot.timestamp

        # オブジェクト数の変化を追跡
        for obj_type, count in snapshot.custom_objects.items():
            self.object_counts[obj_type].append((current_time, count))

            # 古いデータを削除（24時間以上前）
            cutoff_time = current_time - 86400  # 24時間
            self.object_counts[obj_type] = [
                (t, c) for t, c in self.object_counts[obj_type] if t >= cutoff_time
            ]

            # リーク検出
            if len(self.object_counts[obj_type]) >= 10:  # 最低10個のデータポイント
                self._analyze_object_leak(obj_type, current_time)

    def _analyze_object_leak(self, obj_type: str, current_time: float) -> None:
        """オブジェクトタイプのリークを分析"""
        counts = self.object_counts[obj_type]

        if len(counts) < 2:
            return

        # 最初と最後のカウントを比較
        first_time, first_count = counts[0]
        last_time, last_count = counts[-1]

        count_increase = last_count - first_count
        time_span = last_time - first_time

        # リーク検出条件
        if (
            count_increase >= self.leak_detection_threshold and time_span > 60
        ):  # 1分以上

            if obj_type not in self.detected_leaks:
                # 新しいリーク
                leak = MemoryLeak(
                    object_type=obj_type,
                    count_increase=count_increase,
                    size_estimate=count_increase * 1024,  # 1KB/オブジェクトと仮定
                    first_detected=first_time,
                    last_detected=current_time,
                )
                leak.severity = self._calculate_leak_severity(leak)

                self.detected_leaks[obj_type] = leak
                self.logger.warning(
                    f"新しいメモリリーク検出: {obj_type}, 増加数: {count_increase}, "
                    f"深刻度: {leak.severity}"
                )

                with self._lock:
                    self.stats["leaks_detected"] += 1
            else:
                # 既存のリークを更新
                leak = self.detected_leaks[obj_type]
                leak.count_increase = count_increase
                leak.last_detected = current_time
                leak.severity = self._calculate_leak_severity(leak)

    def _calculate_leak_severity(self, leak: MemoryLeak) -> str:
        """リークの深刻度を計算"""
        rate = leak.estimated_leak_rate

        if rate > 10:  # 10オブジェクト/秒以上
            return "critical"
        elif rate > 5:  # 5オブジェクト/秒以上
            return "high"
        elif rate > 1:  # 1オブジェクト/秒以上
            return "medium"
        else:
            return "low"

    def _check_memory_alerts(self, snapshot: MemorySnapshot) -> None:
        """メモリアラートをチェック"""
        if not HAS_PSUTIL:
            return

        # 使用率アラート
        if snapshot.total_memory > 0:
            usage_percent = (snapshot.process_memory / snapshot.total_memory) * 100

            if usage_percent >= self.memory_alerts["critical_usage"]:
                self._trigger_alert(
                    "critical", f"Critical memory usage: {usage_percent:.1f}%"
                )
            elif usage_percent >= self.memory_alerts["high_usage"]:
                self._trigger_alert(
                    "warning", f"High memory usage: {usage_percent:.1f}%"
                )

        # 急激な増加アラート
        if len(self.snapshots) >= 2:
            prev_snapshot = self.snapshots[-2]
            time_diff = snapshot.timestamp - prev_snapshot.timestamp
            memory_diff = snapshot.process_memory - prev_snapshot.process_memory

            if time_diff > 0:
                rate_mb_per_sec = (memory_diff / time_diff) / 1024 / 1024
                if rate_mb_per_sec >= self.memory_alerts["rapid_increase"]:
                    self._trigger_alert(
                        "warning",
                        f"Rapid memory increase: {rate_mb_per_sec:.1f} MB/sec",
                    )

    def _trigger_alert(self, level: str, message: str) -> None:
        """アラートをトリガー"""
        with self._lock:
            self.stats["alerts_triggered"] += 1

        # ログレベルに応じた適切なログ出力
        if level == "critical":
            self.logger.critical(f"メモリアラート: {message}")
        elif level == "warning":
            self.logger.warning(f"メモリアラート: {message}")
        else:
            self.logger.info(f"メモリアラート: {message}")

    def _cleanup_weak_refs(self) -> None:
        """無効になったWeakReferenceをクリーンアップ"""
        for obj_type in list(self.weak_refs.keys()):
            alive_refs = []
            for weak_ref in self.weak_refs[obj_type]:
                if weak_ref() is not None:
                    alive_refs.append(weak_ref)

            self.weak_refs[obj_type] = alive_refs
            self.tracked_objects[obj_type] = {
                ref() for ref in alive_refs if ref() is not None
            }

    def clear_data(self) -> None:
        """全データをクリア"""
        with self._lock:
            snapshot_count = len(self.snapshots)
            leak_count = len(self.detected_leaks)

            self.snapshots.clear()
            self.detected_leaks.clear()
            self.object_counts.clear()
            self.tracked_objects.clear()
            self.weak_refs.clear()
            self.stats = {
                "total_snapshots": 0,
                "leaks_detected": 0,
                "alerts_triggered": 0,
                "gc_forced": 0,
            }

            self.logger.info(
                f"メモリモニターデータクリア完了: {snapshot_count}個のスナップショット, "
                f"{leak_count}個のリーク情報を削除"
            )<|MERGE_RESOLUTION|>--- conflicted
+++ resolved
@@ -111,16 +111,11 @@
 
         # メモリリーク検出
         self.detected_leaks: dict[str, MemoryLeak] = {}
-        self.object_counts: Dict[str, List[tuple[float, int]]] = defaultdict(list)
+        self.object_counts: dict[str, list[tuple[float, int]]] = defaultdict(list)
 
         # 監視対象オブジェクト
-<<<<<<< HEAD
         self.tracked_objects: dict[str, set[Any]] = defaultdict(set)
         self.weak_refs: dict[str, list[weakref.ReferenceType]] = defaultdict(list)  # type: ignore
-=======
-        self.tracked_objects: Dict[str, Set[Any]] = defaultdict(set)
-        self.weak_refs: Dict[str, List[weakref.ReferenceType]] = defaultdict(list)  # type: ignore
->>>>>>> d0473fe8
 
         # モニタリング制御
         self._monitoring = False
