name: Claude Code

on:
  issue_comment:
    types: [created]
  pull_request_review_comment:
    types: [created]
  issues:
    types: [opened, assigned]
  pull_request_review:
    types: [submitted]
  pull_request:
    types: [opened, synchronize]

jobs:
  claude:
    if: |
      (github.event_name == 'issue_comment' && contains(github.event.comment.body, '@claude')) ||
      (github.event_name == 'pull_request_review_comment' && contains(github.event.comment.body, '@claude')) ||
      (github.event_name == 'pull_request_review' && contains(github.event.review.body, '@claude')) ||
      (github.event_name == 'issues' && (contains(github.event.issue.body, '@claude') || contains(github.event.issue.title, '@claude'))) ||
      (github.event_name == 'pull_request')
    runs-on: ubuntu-latest
    permissions:
      contents: write  # Changed from read to write for full file access
      pull-requests: write  # Changed to write for PR modifications
      issues: write  # Changed to write for issue interactions
      id-token: write
      actions: read # Required for Claude to read CI results on PRs
    steps:
      - name: Checkout repository
        uses: actions/checkout@v4
        with:
<<<<<<< HEAD
          fetch-depth: 0  # Changed from 1 to 0 for full history access
=======
          fetch-depth: 0  # Full history for PR diff analysis
>>>>>>> 0e71e6a3

      - name: Run Claude Code
        id: claude
        uses: anthropics/claude-code-action@beta
        with:
          claude_code_oauth_token: ${{ secrets.CLAUDE_CODE_OAUTH_TOKEN }}

          # This is an optional setting that allows Claude to read CI results on PRs
          additional_permissions: |
            actions: read
            contents: write
            pull-requests: write
            issues: write

          # Optional: Specify model (defaults to Claude Sonnet 4, uncomment for Claude Opus 4)
          # model: "claude-opus-4-20250514"

          # Optional: Customize the trigger phrase (default: @claude)
          # trigger_phrase: "/claude"

          # Optional: Trigger when specific user is assigned to an issue
          # assignee_trigger: "claude-bot"

<<<<<<< HEAD
          # Allow Claude to run project-specific commands and access files
=======
          # Allow Claude to run project-specific commands
>>>>>>> 0e71e6a3
          allowed_tools: "Bash,Read,Write,Edit,LS,Grep,Glob,TodoWrite,WebSearch,WebFetch,Task"

          # Custom instructions for Claude to follow project guidelines
          custom_instructions: |
            レビューとコメントは日本語で行ってください
            プロジェクトのCLAUDE.mdガイドラインに従ってください
            Python 3.12以上のコーディング標準を使用してください
            変更を行う前に `make pre-commit` を実行してください
            CLAUDE.mdのAI運用5原則に従ってください

          # Optional: Custom environment variables for Claude
          # claude_env: |
          #   NODE_ENV: test<|MERGE_RESOLUTION|>--- conflicted
+++ resolved
@@ -31,11 +31,7 @@
       - name: Checkout repository
         uses: actions/checkout@v4
         with:
-<<<<<<< HEAD
-          fetch-depth: 0  # Changed from 1 to 0 for full history access
-=======
           fetch-depth: 0  # Full history for PR diff analysis
->>>>>>> 0e71e6a3
 
       - name: Run Claude Code
         id: claude
@@ -59,11 +55,7 @@
           # Optional: Trigger when specific user is assigned to an issue
           # assignee_trigger: "claude-bot"
 
-<<<<<<< HEAD
           # Allow Claude to run project-specific commands and access files
-=======
-          # Allow Claude to run project-specific commands
->>>>>>> 0e71e6a3
           allowed_tools: "Bash,Read,Write,Edit,LS,Grep,Glob,TodoWrite,WebSearch,WebFetch,Task"
 
           # Custom instructions for Claude to follow project guidelines
